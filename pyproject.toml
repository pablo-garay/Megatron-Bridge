# Copyright (c) 2025, NVIDIA CORPORATION.  All rights reserved.
#
# Licensed under the Apache License, Version 2.0 (the "License");
# you may not use this file except in compliance with the License.
# You may obtain a copy of the License at
#
#     http://www.apache.org/licenses/LICENSE-2.0
#
# Unless required by applicable law or agreed to in writing, software
# distributed under the License is distributed on an "AS IS" BASIS,
# WITHOUT WARRANTIES OR CONDITIONS OF ANY KIND, either express or implied.
# See the License for the specific language governing permissions and
# limitations under the License.

[build-system]
requires = ["setuptools<80.0.0", "pybind11", "torch", "wheel"]
build-backend = "setuptools.build_meta"

[tool.setuptools]
package-dir = {"" = "src"}

[tool.setuptools.packages.find]
where = ["src"]
include = ["megatron.bridge", "megatron.bridge.*"]

[project]
name = "megatron-bridge"
description = "Megatron Bridge: Training Recipes for Megatron-based LLM and VLM models"
readme = "README.md"
dynamic = ["version"]
license = {file = "LICENSE"}
requires-python = ">=3.10"
authors = [{ name = "NVIDIA", email = "nemo-toolkit@nvidia.com" }]
maintainers = [{ name = "NVIDIA", email = "nemo-toolkit@nvidia.com" }]
keywords = [
    "NLP",
    "NeMo",
    "deep",
    "gpu",
    "language",
    "learning",
    "machine",
    "nvidia",
    "pytorch",
    "speech",
    "torch",
    "tts",
]
classifiers = [
    "Development Status :: 5 - Production/Stable",
    "Environment :: Console",
    "Intended Audience :: Developers",
    "Intended Audience :: Information Technology",
    "Intended Audience :: Science/Research",
    "License :: OSI Approved :: Apache Software License",
    
    "Natural Language :: English",
    "Operating System :: OS Independent",
    "Programming Language :: Python :: 3",
    "Programming Language :: Python :: 3.10",
    "Topic :: Scientific/Engineering :: Artificial Intelligence",
    "Topic :: Scientific/Engineering :: Image Recognition",
    "Topic :: Scientific/Engineering :: Mathematics",
    "Topic :: Scientific/Engineering",
    "Topic :: Software Development :: Libraries :: Python Modules",
    "Topic :: Software Development :: Libraries",
    "Topic :: Utilities",
]
dependencies = [
    "datasets",
    "omegaconf>=2.3.0",
    "tensorboard>=2.19.0",
    "typing-extensions",
    "rich",
    "wandb>=0.19.10",
    "six>=1.17.0",
    "regex>=2024.11.6",
    "pyyaml>=6.0.2",
    "tqdm>=4.67.1",
    "hydra-core>1.3,<=1.3.2",
    "megatron-core[dev,mlm]>=0.14.0a0,<0.16.0",
<<<<<<< HEAD
    "transformers",
=======
    "qwen-vl-utils",
>>>>>>> b1440037
]


[tool.setuptools.dynamic]
version = { attr = "megatron.bridge.package_info.__version__" }

[tool.uv]
# Currently, TE must be built with no build-isolation b/c it requires torch
no-build-isolation-package = [
    "transformer-engine",
    "transformer-engine-torch",
    "mamba-ssm",
    "causal-conv1d",
    "nv-grouped-gemm",
    "flash_mla",
]
prerelease = "allow"
override-dependencies = [
    "torch; sys_platform == 'never'",
    "torchvision; sys_platform == 'never'",
    "triton; sys_platform == 'never'",
]

# uv.sources allows us to override dependencies with VCS commits. 
# Lets use this only for debugging purposes, but not for production (main).
[tool.uv.sources]
transformer-engine = { git = "https://github.com/NVIDIA/TransformerEngine.git", rev = "0289e76380088358a584d809faf69effab1a7cda" } # on `release_v2.7
<<<<<<< HEAD
transformers = { git = "https://github.com/huggingface/transformers.git", branch = "main" }
=======
megatron-core = { path = "3rdparty/Megatron-LM/" }
>>>>>>> b1440037

[project.optional-dependencies]
recipes = [
    "nemo-run>=0.5.0a0,<0.6.0",
]

[dependency-groups]
docs = [
    "myst-parser>=4.0.1",
    "nvidia-sphinx-theme>=0.0.8",
    "sphinx>=8.1.3",
    "sphinx-autobuild>=2024.10.3",
    "sphinx-autodoc2>=0.5.0",
    "sphinx-copybutton>=0.5.2",
    "sphinxcontrib-mermaid",
]
test = [
    "coverage>=7.8.1",
    "flake8>=7.2.0",
    "pylint>=3.3.7",
    "pytest>=8.3.5",
    "pytest-mock>=3.14.0",
    "pytest-runner>=6.0.1",
    "pygithub",
    "click",
]
dev = [
    "pre-commit>=3.6.0",
    "ruff>=0.9.9",
    "mypy>=1.8.0",
]
build = ["setuptools", "torch", "pybind11", "Cython>=3.0.0", "numpy<2.0.0", "ninja"]

[project.entry-points."nemo_run.cli"]
lm = "megatron.bridge"

[project.urls]
Download = "https://github.com/NVIDIA-NeMo/Megatron-Bridge/releases"
Homepage = "https://github.com/NVIDIA-NeMo/Megatron-Bridge"

[tool.pytest.ini_options]
# durations=0 will display all tests execution time, sorted in ascending order starting from from the slowest one.
# -vv will also display tests with durration = 0.00s
addopts = "--verbose --pyargs --durations=0 --strict-markers"  # always add these arguments to pytest
testpaths = ["tests"]
# directories to ignore when discovering tests
norecursedirs = [
    "src",
    "external",
    "examples",
    "docs",
    "scripts",
    "tools",
    "tutorials",
    "*.egg",
    ".*",
    "_darcs",
    "build",
    "CVS",
    "dist",
    "venv",
    "{arch}"
]
# markers to select tests, use `pytest --markers` to see all available markers, `pytest -m "<marker>"` to select tests
markers = [
    "unit: marks unit test, i.e. testing a single, well isolated functionality (deselect with '-m \"not unit\"')",
    "integration: marks test checking the elements when integrated into subsystems (deselect with '-m \"not integration\"')",
    "system: marks test working at the highest integration level (deselect with '-m \"not system\"')",
    "acceptance: marks test checking whether the developed product/model passes the user defined acceptance criteria (deselect with '-m \"not acceptance\"')",
    "docs: mark tests related to documentation (deselect with '-m \"not docs\"')",
    "skipduringci: marks tests that are skipped ci as they are addressed by Jenkins jobs but should be run to test user setups",
    "pleasefixme: marks tests that are broken and need fixing",
]

[tool.coverage.run]
concurrency = ["thread", "multiprocessing"]
omit = [
    "/tmp/*",
    "/opt/Megatron-Bridge/tests/*",
    "/opt/Megatron-Bridge/*.py",
    "*_ray.py",
]

[tool.coverage.paths]
source = [
    ".",
    "/opt/Megatron-Bridge/",
    "/home/runner/work/Megatron-Bridge/Megatron-Bridge",
]<|MERGE_RESOLUTION|>--- conflicted
+++ resolved
@@ -53,7 +53,6 @@
     "Intended Audience :: Information Technology",
     "Intended Audience :: Science/Research",
     "License :: OSI Approved :: Apache Software License",
-    
     "Natural Language :: English",
     "Operating System :: OS Independent",
     "Programming Language :: Python :: 3",
@@ -79,11 +78,7 @@
     "tqdm>=4.67.1",
     "hydra-core>1.3,<=1.3.2",
     "megatron-core[dev,mlm]>=0.14.0a0,<0.16.0",
-<<<<<<< HEAD
-    "transformers",
-=======
     "qwen-vl-utils",
->>>>>>> b1440037
 ]
 
 
@@ -111,11 +106,7 @@
 # Lets use this only for debugging purposes, but not for production (main).
 [tool.uv.sources]
 transformer-engine = { git = "https://github.com/NVIDIA/TransformerEngine.git", rev = "0289e76380088358a584d809faf69effab1a7cda" } # on `release_v2.7
-<<<<<<< HEAD
-transformers = { git = "https://github.com/huggingface/transformers.git", branch = "main" }
-=======
 megatron-core = { path = "3rdparty/Megatron-LM/" }
->>>>>>> b1440037
 
 [project.optional-dependencies]
 recipes = [
