--- conflicted
+++ resolved
@@ -95,7 +95,6 @@
           megatron-bridge \
           bash -c 'uv lock --upgrade'
 
-<<<<<<< HEAD
       - name: Upload lock file
         uses: actions/upload-artifact@v4
         with:
@@ -118,8 +117,6 @@
           token: ${{ secrets.PAT }}
           ref: ${{ env.TARGET_BRANCH }}
 
-=======
->>>>>>> 06349859
       - name: Install GPG
         run: sudo apt-get install -y gnupg2
 
