--- conflicted
+++ resolved
@@ -69,13 +69,8 @@
 
       - name: Install project
         run: |
-<<<<<<< HEAD
-          pip install torch pybind11 wheel_stub numpy
-          pip install --no-build-isolation .
-=======
           pip install --pre --no-cache-dir torch pybind11 wheel_stub numpy
           pip install --pre --no-cache-dir --no-build-isolation .
->>>>>>> 986c210c
 
       - name: Checkout check-imports
         uses: actions/checkout@v4
@@ -116,15 +111,9 @@
 
           . ./venv/bin/activate
 
-<<<<<<< HEAD
-          pip install --upgrade pip
-          pip install torch pybind11 wheel_stub
-          pip install --no-build-isolation .$EXTRA
-=======
           pip install --pre --no-cache-dir --upgrade pip
           pip install --pre --no-cache-dir torch pybind11 wheel_stub
           pip install --pre --no-cache-dir --no-build-isolation .$EXTRA
->>>>>>> 986c210c
 
       - name: Checkout check-imports
         uses: actions/checkout@v4
@@ -211,20 +200,11 @@
           python-binary: ./venv/bin/python
 
   uv-test-bare-metal:
-<<<<<<< HEAD
-    runs-on: ${{ matrix.arch }}
-    name: UV - Python ${{ matrix.python-version }} - ${{ matrix.arch == 'ubuntu-latest' && 'AMD64/Linux' || 'ARM64/Darwin' }} - No CUDA
-    strategy:
-      fail-fast: false
-      matrix:
-        arch: ["ubuntu-latest"]
-=======
     runs-on: linux-amd64-cpu16
     name: UV - Python ${{ matrix.python-version }} - 'AMD64/Linux' - No CUDA
     strategy:
       fail-fast: false
       matrix:
->>>>>>> 986c210c
         python-version: ["3.12"]
     steps:
       - name: Checkout repository
@@ -262,11 +242,7 @@
 
           python${{ matrix.python-version }} -m venv ./venv
           . ./venv/bin/activate
-<<<<<<< HEAD
-          pip install --upgrade pip
-=======
           pip install --pre --no-cache-dir --upgrade pip
->>>>>>> 986c210c
 
       - name: Install dependencies with UV
         run: |
