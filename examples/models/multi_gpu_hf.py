--- conflicted
+++ resolved
@@ -60,10 +60,7 @@
     tp: int = 1,
     pp: int = 1,
     ep: int = 1,
-<<<<<<< HEAD
-=======
     etp: int = 1,
->>>>>>> 358679b8
     megatron_save_path: str | None = None,
     megatron_load_path: str | None = None,
 ) -> None:
@@ -86,10 +83,7 @@
         model_provider.tensor_model_parallel_size = tp
         model_provider.pipeline_model_parallel_size = pp
         model_provider.expert_model_parallel_size = ep
-<<<<<<< HEAD
-=======
         model_provider.expert_tensor_parallel_size = etp
->>>>>>> 358679b8
         model_provider.initialize_model_parallel(seed=0)
         megatron_model = bridge.load_megatron_model(megatron_load_path, wrap_with_ddp=False)
         megatron_model = [m.cuda() for m in megatron_model]
@@ -100,11 +94,7 @@
         model_provider.pipeline_model_parallel_size = pp
         model_provider.expert_model_parallel_size = ep
         model_provider.initialize_model_parallel(seed=0)
-<<<<<<< HEAD
-        megatron_model = model_provider(wrap_with_ddp=False)
-=======
         megatron_model = model_provider.provide_distributed_model(wrap_with_ddp=False)
->>>>>>> 358679b8
 
     # Now we can check for rank
     is_rank_0 = torch.distributed.get_rank() == 0
@@ -165,11 +155,8 @@
     parser.add_argument("--tp", type=int, default=1, help="Tensor parallelism size")
     parser.add_argument("--pp", type=int, default=1, help="Pipeline parallelism size")
     parser.add_argument("--ep", type=int, default=1, help="Expert parallelism size")
-<<<<<<< HEAD
-=======
     parser.add_argument("--etp", type=int, default=1, help="Expert tensor parallelism size")
 
->>>>>>> 358679b8
     parser.add_argument(
         "--megatron-save-path",
         type=str,
@@ -184,9 +171,6 @@
     )
     args = parser.parse_args()
     main(
-<<<<<<< HEAD
-        args.hf_model_id, args.output_dir, args.tp, args.pp, args.ep, args.megatron_save_path, args.megatron_load_path
-=======
         args.hf_model_id,
         args.output_dir,
         args.tp,
@@ -195,7 +179,6 @@
         args.etp,
         args.megatron_save_path,
         args.megatron_load_path,
->>>>>>> 358679b8
     )
 
     if torch.distributed.is_initialized():
