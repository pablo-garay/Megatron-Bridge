--- conflicted
+++ resolved
@@ -924,11 +924,8 @@
     peft: Optional[PEFT] = None
     comm_overlap: Optional[CommOverlapConfig] = None
     mixed_precision: Optional[Union[MixedPrecisionConfig, str]] = None
-<<<<<<< HEAD
     tensor_inspect: Optional[TensorInspectConfig] = None
-=======
     inprocess_restart: Optional[InProcessRestartConfig] = None
->>>>>>> 5f7d239d
 
     def get_data_parallel_size(self, world_size: int) -> int:
         """Calculate the data parallel size based on the model configuration."""
@@ -1061,7 +1058,6 @@
                 "async_save is only supported with ckpt_format='torch_dist'"
             )
 
-<<<<<<< HEAD
         # Set defaults for tensor inspect callback
         if self.tensor_inspect is not None and self.tensor_inspect.enabled:
             if self.tensor_inspect.log_dir is None:
@@ -1069,12 +1065,6 @@
             if self.tensor_inspect.init_training_step == 0 and self.checkpoint.ckpt_step is not None:
                 self.tensor_inspect.init_training_step = int(self.checkpoint.ckpt_step)
 
-        # Set data_parallel_size on comm_overlap config if present
-        if self.comm_overlap is not None:
-            self.comm_overlap.data_parallel_size = self.data_parallel_size
-
-=======
->>>>>>> 5f7d239d
         self.model.use_cpu_initialization = self.model.use_cpu_initialization or self.dist.lazy_init
 
         # Make sure all functionality that requires Gloo process groups is disabled.
