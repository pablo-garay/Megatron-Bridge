# Copyright (c) 2025, NVIDIA CORPORATION.  All rights reserved.
#
# Licensed under the Apache License, Version 2.0 (the "License");
# you may not use this file except in compliance with the License.
# You may obtain a copy of the License at
#
#     http://www.apache.org/licenses/LICENSE-2.0
#
# Unless required by applicable law or agreed to in writing, software
# distributed under the License is distributed on an "AS IS" BASIS,
# WITHOUT WARRANTIES OR CONDITIONS OF ANY KIND, either express or implied.
# See the License for the specific language governing permissions and
# limitations under the License.

import logging
import os
import signal
from dataclasses import dataclass, field, fields
from pathlib import Path
from typing import Any, Literal, Optional, Union

from megatron.core.datasets.gpt_dataset import GPTDatasetConfig as MCoreGPTDatasetConfig
from megatron.core.distributed import DistributedDataParallelConfig
from megatron.core.optimizer import OptimizerConfig

from megatron.bridge.data.datasets.packed_sequence import PackedSequenceSpecs
from megatron.bridge.models import GPTModelProvider, T5ModelProvider
from megatron.bridge.models.mamba.mamba_provider import MambaProvider
from megatron.bridge.peft.base import PEFT
from megatron.bridge.training.comm_overlap import CommOverlapConfig
from megatron.bridge.training.deepep import validate_deepep
from megatron.bridge.training.mixed_precision import MixedPrecisionConfig
from megatron.bridge.training.tokenizers.config import TokenizerConfig
from megatron.bridge.training.utils.config_utils import _ConfigContainerBase as Container
from megatron.bridge.utils.common_utils import get_world_size_safe


@dataclass(kw_only=True)
class RNGConfig:
    """Configuration settings for random number generation."""

    seed: int = 1234
    """Random seed used for python, numpy, pytorch, and cuda."""

    te_rng_tracker: bool = False
    """Use the Transformer Engine version of the random number generator.
    Required for CUDA graphs support."""

    inference_rng_tracker: bool = False
    """Use a random number generator configured for inference."""

    data_parallel_random_init: bool = False
    """Enable random initialization of params across data parallel ranks"""


@dataclass(kw_only=True)
class DistributedInitConfig:
    """Configuration settings for distributed training initialization."""

    # ---------------- Distributed config. ----------------

    distributed_backend: Literal["nccl", "gloo"] = "nccl"
    """Which backend to use for distributed training."""

    distributed_timeout_minutes: int = 10
    """Timeout minutes for torch.distributed."""

    align_grad_reduce: bool = True
    """If not set, all PP stages will launch gradient reduces simultaneously.
    Otherwise, each PP stage will independently launch as needed.
    """

    local_rank: int = field(default_factory=lambda: int(os.getenv("LOCAL_RANK", "0")))
    """local rank passed from distributed launcher."""

    lazy_init: bool = False
    """If set to True, initialize_megatron() skips DDP initialization and returns function to complete it instead.
    Also turns on --use-cpu-initialization flag. This is for external DDP manager."""

    use_torch_fsdp2: bool = False
    """Use the torch FSDP2 implementation. FSDP2 is not currently working with Pipeline Parallel.
    It is still not in a stable release stage, and may therefore contain bugs or other
    potential issues."""

    nccl_communicator_config_path: Optional[str] = None
    """Path to the yaml file with NCCL communicator configurations. The number of min/max thread
    groups and thread group cluster size of each communicator can be configured by setting
    `min_ctas`, `max_ctas`, and `cga_cluster_size`."""

    use_tp_pp_dp_mapping: bool = False
    """If set, distributed ranks initialize order is changed from tp-dp-pp to tp-pp-dp.
    Make sure EP and CP aren't used with this option enabled.
    """

    use_gloo_process_groups: bool = True
    """If set, create Gloo process groups for communications."""

    use_sharp: bool = False
    """Set the use of SHARP for the collective communications of data-parallel process groups.
    When `True`, run barrier within each data-parallel process group,
    which specifies the SHARP application target groups.
    """

    sharp_enabled_group: Optional[Literal["dp", "dp_replica"]] = None
    """IB SHARP can be enabled from only one communication group.
    By default, it is enabled from dp group if not specified and use_sharp=True.
    Available options: [dp, dp_replica]
    """

    high_priority_stream_groups: Optional[list[str]] = None
    """Specify which communicator groups should use high priority streams during creation.
    Assigning high priority to communication streams ensures that communication kernels
    are scheduled with higher priority, minimizing the exposed communication when it is
    overlapped with other computation kernels.
    """

    external_gpu_device_mapping: bool = False
    """If True, indicates that GPU device mapping has been externally managed
    (e.g., via CUDA_VISIBLE_DEVICES environment variable). When True, uses device 0
    instead of local rank for CUDA device selection. This is useful when launching
    with external process managers that handle GPU visibility.
    """

    enable_megatron_core_experimental: bool = False
    """Enable experimental features for Megatron Core."""


@dataclass
class RerunStateMachineConfig:
    """Configuration for the rerun state machine used for result validation or stats."""

    error_injection_rate: int = 0
    """Rate at which to inject unexpected results, e.g. 1000 means
    once every 1000 result validations"""

    error_injection_type: Literal["correct_result", "transient_error", "persistent_error"] = "transient_error"
    """Type of error to inject. """

    rerun_mode: Literal["disabled", "validate_results", "report_stats"] = "disabled"
    """Use re-run engine to validate results (default) or to emit stats
    on variability of computations due to non-deterministic algorithms."""


@dataclass(kw_only=True)
class DataloaderConfig:
    """Base configuration for data loading."""

    dataloader_type: Optional[Literal["single", "cyclic", "external"]] = None
    """Single pass vs multiple pass data loader"""

    num_workers: int = 8
    """Dataloader number of workers."""

    data_sharding: bool = True
    """Disable data sharding."""

    pin_memory: bool = True
    """Whether to pin memory during data loading for faster GPU training."""

    persistent_workers: bool = False
    """Whether to keep data loading workers persistent across epochs."""


@dataclass
class GPTDatasetConfig(MCoreGPTDatasetConfig, DataloaderConfig):
    """Configuration specific to GPT datasets, inheriting from MCore and base DataloaderConfig."""

    def __post_init__(self) -> None:
        """Post-initialization checks for GPT dataset config."""
        super(MCoreGPTDatasetConfig, self).__post_init__()

        assert self.reset_position_ids is not None, "reset_position_ids must be defined."
        assert self.reset_attention_mask is not None, "reset_attention_mask must be defined."
        assert self.eod_mask_loss is not None, "eod_mask_loss must be defined."


@dataclass
class MockGPTDatasetConfig(GPTDatasetConfig):
    """Modifies GPTDatasetConfig to enforce necessary options for creating a mock dataset."""

    blend: None = field(init=False, repr=False, default=None)
    blend_per_split: None = field(init=False, repr=False, default=None)


@dataclass(kw_only=True)
class FinetuningDatasetConfig(DataloaderConfig):
    """Configuration specific to finetuning datasets, inheriting from DataloaderConfig."""

    dataset_root: Optional[Union[str, Path]] = None
    seq_length: int
    seed: int = 1234
    memmap_workers: int = 1
    max_train_samples: Optional[int] = None
    packed_sequence_specs: Optional[PackedSequenceSpecs] = None
    dataset_kwargs: Optional[dict[str, Any]] = None
    do_validation: bool = True
    do_test: bool = True


@dataclass(kw_only=True)
class SchedulerConfig:
    """Configuration settings for the learning rate scheduler and weight decay."""

    # ---------------- Learning rate config. ----------------
    lr_decay_style: Literal["constant", "linear", "cosine", "inverse-square-root", "WSD"] = "linear"
    """Learning rate decay function."""

    lr_wsd_decay_style: Literal["exponential", "linear", "cosine"] = "exponential"
    """Decay style for the annealing phase of WSD"""

    lr_decay_iters: Optional[int] = None
    """number of iterations to decay learning rate over, If None defaults to `--train-iters`"""

    lr_wsd_decay_iters: Optional[int] = None
    """number of iterations for the annealing phase in the wsd schedule"""

    lr_warmup_fraction: Optional[float] = None
    """fraction of lr-warmup-(iters/samples) to use for warmup (as a float)"""

    lr_warmup_iters: int = 0
    """number of iterations to linearly warmup learning rate over."""

    lr_warmup_init: float = 0.0
    """Initial value for learning rate warmup. The scheduler starts warmup from this value."""

    override_opt_param_scheduler: bool = False
    """Reset the values of the scheduler (learning rate, warmup iterations, minimum learning rate,
    maximum number of iterations, and decay style from input arguments and ignore values from
    checkpoints. Note that all the above values will be reset."""

    use_checkpoint_opt_param_scheduler: bool = False
    """Use checkpoint to set the values of the scheduler (learning rate, warmup iterations,
    minimum learning rate, maximum number of iterations, and decay style from checkpoint
    and ignore input arguments."""

    # ---------------- Regularization config. ----------------

    start_weight_decay: Optional[float] = None
    """Initial weight decay coefficient for L2 regularization."""

    end_weight_decay: Optional[float] = None
    """End of run weight decay coefficient for L2 regularization."""

    weight_decay_incr_style: Literal["constant", "linear", "cosine"] = "constant"
    """Weight decay increment function."""

    lr_warmup_steps: Optional[int] = field(init=False, default=None)
    lr_decay_steps: Optional[int] = field(init=False, default=None)
    wd_incr_steps: Optional[int] = field(init=False, default=None)
    wsd_decay_steps: Optional[int] = field(init=False, default=None)

    def __post_init__(self):
        """Post-initialization checks for scheduler config."""
        if self.start_weight_decay is not None:
            assert self.start_weight_decay >= 0.0, "start_weight_decay should be positive."
            assert self.end_weight_decay >= self.start_weight_decay

        if self.override_opt_param_scheduler:
            assert not self.use_checkpoint_opt_param_scheduler, "both override and use-checkpoint are set."


@dataclass(kw_only=True)
class TrainingConfig:
    """Configuration settings related to the training loop and validation."""

    # ---------------- Training config. ----------------

    micro_batch_size: Optional[int] = None
    """Batch size per model instance (local batch size). Global batch size is local batch size times
    data parallel size times number of micro batches."""

    global_batch_size: Optional[int] = None
    """Training batch size. If set, it should be a multiple of micro-batch-size times
    data-parallel-size. If this value is None, then use micro-batch-size * data-parallel-size
    as the global batch size. This choice will result in 1 for number of micro-batches."""

    rampup_batch_size: Optional[list[int]] = None
    """Batch size ramp up with the following values: <start batch size>, <batch size increment>,
    <ramp-up samples>
    For example:
        rampup-batch-size = [16, 8, 300000]
        global-batch-size 1024
    will start with global batch size 16 and over (1024 - 16) / 8 = 126 intervals will increase
    the batch size linearly to 1024. In each interval we will use approximately
    300000 / 126 = 2380 samples.
    """

    decrease_batch_size_if_needed: bool = False
    """If set, decrease batch size if microbatch_size * dp_size does not divide batch_size.
    Useful for KSO (Keep Soldiering On) to continue making progress if number of healthy GPUs
    (and corresponding dp_size) does not support current batch_size. Old batch_size will be
    restored if training is re-started with dp_size that divides batch_size // microbatch_size."""

    empty_unused_memory_level: Literal[0, 1, 2] = 0
    """Call torch.cuda.empty_cache() each iteration (training and eval), to reduce fragmentation.
    0=off, 1=moderate, 2=aggressive.
    """

    check_weight_hash_across_dp_replicas_interval: Optional[int] = None
    """Interval to check weight hashes are same across DP replicas. If not specified, weight hashes not checked."""

    train_sync_interval: Optional[int] = None
    """Training CPU-GPU synchronization interval, to ensure that CPU is not running too far ahead of GPU."""

    train_iters: Optional[int] = None
    """Total number of iterations to train over all training runs.
    Note that either train-iters or train-samples should be provided.
    """

    exit_interval: Optional[int] = None
    """Exit the program after the iteration is divisible by this value."""

    exit_duration_in_mins: Optional[int] = None
    """Exit the program after this many minutes."""

    exit_signal_handler: bool = False
    """Dynamically save the checkpoint and shutdown the training if SIGTERM is received"""

    exit_signal: int = signal.SIGTERM
    """Signal for the signal handler to detect."""

    exit_signal_handler_for_dataloader: bool = False
    """Use signal handler for dataloader workers"""

    manual_gc: bool = False
    """Disable the threshold-based default garbage collector and trigger the garbage collection
    manually. Manual garbage collection helps to align the timing of the collection across ranks
    which mitigates the impact of CPU-associated jitters. When the manual gc is enabled, garbage
    collection is performed only at the start and the end of the validation routine by default."""

    manual_gc_interval: int = 0
    """Training step interval to trigger manual garbage collection.
    When the value is set to 0, garbage collection is not triggered between training steps.
    """

    manual_gc_eval: bool = True
    """When using manual garbage collection,
    disable garbage collection at the start and the end of each evaluation run.
    """

    # ---------------- Validation config. ----------------

    eval_iters: int = 100
    """Number of iterations to run for evaluation validation/test for."""

    eval_interval: Optional[int] = 1000
    """Interval between running evaluation on validation set."""

    skip_train: bool = False
    """If set, bypass the training loop, optionally do evaluation for validation/test, and exit."""


@dataclass(kw_only=True)
class CheckpointConfig:
    """Configuration settings for model checkpointing (saving and loading)."""

    # ---------------- Checkpointing config. ----------------

    save: Optional[str] = None
    """Output directory to save checkpoints to."""

    save_interval: Optional[int] = None
    """Number of iterations between persistent checkpoint saves."""

    save_optim: bool = True
    """Do not save current optimizer."""

    save_rng: bool = True
    """Do not save current rng state."""

    load: Optional[str] = None
    """Directory containing a model checkpoint."""

    load_optim: bool = True
    """Do not load optimizer when loading checkpoint."""

    load_main_params_from_ckpt: bool = False
    """Load main parameters from checkpoint. When loading a model from a checkpoint without loading
    the optimizer, the model parameters are updated but for fp16 optimizer with main parameters,
    the main parameters need to also be updated.
    """

    load_rng: bool = True
    """Do not load rng state when loading checkpoint."""

    non_persistent_save_interval: Optional[int] = None
    """Number of iterations between non-persistent saves."""

    non_persistent_ckpt_type: Optional[Literal["global", "local", "in_memory", "None"]] = None
    """Type of non-persistent model checkpoints.
    "global" - Saved as a standard checkpoint (e.g., on Lustre) with old checkpoints being removed.
    "local" - [TBD] Each rank saves a portion of the checkpoint locally (e.g., on SSD/ramdisk).
    "in_memory" - [TBD] A special kind of local checkpoint that avoids serialization.
    None - No non-persistent checkpointing (default option)."""

    non_persistent_global_ckpt_dir: Optional[str] = None
    """Directory containing global non-persistent model checkpoints."""

    non_persistent_local_ckpt_dir: Optional[str] = None
    """Directory containing local non-persistent model checkpoints."""

    non_persistent_local_ckpt_algo: Literal["fully_parallel", "atomic"] = "fully_parallel"
    """Algorithm for local non-persistent checkpointing."""

    finetune: bool = False
    """Load model for finetuning. Do not load optimizer or rng state from checkpoint and set iteration to 0.
    Assumed when loading a release checkpoint."""

    pretrained_checkpoint: Optional[str] = None
    """Directory containing a pretrained model checkpoint for finetuning."""

    ckpt_step: Optional[int] = None
    """Checkpoint step to load model from."""

    use_checkpoint_args: bool = False
    """Override any command line arguments with arguments from the checkpoint"""

    exit_on_missing_checkpoint: bool = False
    """If 'load' is set, but checkpoint is not found (e.g., path typo), then exit instead of random initialization."""

    ckpt_format: Literal["torch_dist", "zarr"] = "torch_dist"
    """Checkpoint format to use."""

    ckpt_convert_format: Optional[Literal["torch", "torch_dist", "zarr"]] = None
    """Checkpoint format for conversion."""

    ckpt_convert_save: Optional[str] = None
    """Save directory for converted checkpoint."""

    fully_parallel_save: bool = True
    """Disable applying full save parallelization across DP for distributed checkpoints.
    Depending on ckpt format might decrease the number of files in the checkpoint.
    Makes DistributedOptimizer checkpoint non-reshardable."""

    async_save: bool = False
    """Apply async checkpointing save. Currently works only with `torch_dist` distributed checkpoint format."""

    use_persistent_ckpt_worker: bool = True
    """Use a persistent background worker for async checkpoint saves. When enabled, creates a dedicated
    worker thread/process for handling async saves. When disabled, uses temporal workers that are
    created and destroyed for each save operation."""

    fully_parallel_load: bool = False
    """Apply full load parallelization across DP for distributed checkpoints."""

    ckpt_assume_constant_structure: bool = False
    """If the model and optimizer state dict structure is constant throughout a *single training job,
    it allows for different checkpointing performance optimizations."""

    dist_ckpt_strictness: Literal[
        "assume_ok_unexpected",
        "log_unexpected",
        "log_all",
        "raise_unexpected",
        "raise_all",
        "return_unexpected",
        "return_all",
        "ignore_all",
    ] = "assume_ok_unexpected"
    """Determine handling of key mismatch during checkpoint load. Check StrictHandling docs for flags meaning.
    NOTE: This flag controls only distributed checkpoint load from storage, not loading state dict into the model."""

    replication: bool = False
    """If set, replication of local checkpoints is enabled. Needs to be enabled on all ranks."""

    replication_jump: Optional[int] = None
    """Specifies `J`, the spacing between ranks storing replicas of a given rank's data. Replicas
    for rank `n` may be on ranks `n+J`, `n+2J`, ..., or `n-J`, `n-2J`, etc. This flag has an
    effect only if --replication is used. and must be consistent across all ranks."""

    replication_factor: int = 2
    """Number of machines storing the replica of a given rank's data."""

    def __post_init__(self) -> None:
        """Post-initialization checks for checkpoint config."""
        if self.load_main_params_from_ckpt:
            assert not self.load_optim, "load_main_params_from_ckpt must be used with load_optim=False"

        if self.async_save:
            assert self.save is not None, "async_save is enabled, but save is not set. Set save to a valid path."
            assert self.use_persistent_ckpt_worker, "async_save requires use_persistent_ckpt_worker=True."


@dataclass(kw_only=True)
class LoggerConfig:
    """Configuration settings for logging, including TensorBoard and WandB."""

    # ---------------- Logging config. ----------------

    log_interval: int = 100
    """Report loss and timing interval."""

    log_params_norm: bool = False
    """If set, calculate and log parameters norm."""

    log_throughput: bool = False
    """If set, calculate and log throughput per GPU."""

    log_progress: bool = False
    """If set, log progress (in terms of number of processed tokens and number of floating-point operations)
    to progress.txt file in checkpoint directory.
    """

    timing_log_level: Literal[0, 1, 2] = 0
    """Granularity level to measure and report timing.
    0: report only iteration time and make sure timing does not introduce extra overhead.
    1: report timing for operations that are executed very limited times (basically once) during each iteration
        (such as gradient all-reduce)
    2: report timing for operations that migh be executed numerous times during each iteration.
    Note that setting the level to 1 or 2 might cause increase in iteration time.
    """

    timing_log_option: Literal["max", "minmax", "all"] = "minmax"
    """Options for logging timing:
    max: report the max timing across all ranks
    minmax: report min and max timings across all ranks
    all: report timings of all ranks.
    """

    tensorboard_dir: Optional[str] = None
    """Write TensorBoard logs to this directory."""

    tensorboard_log_interval: int = 1
    """Report to tensorboard interval."""

    tensorboard_queue_size: int = 1000
    """Size of the tensorboard queue for pending events and summaries
    before one of the 'add' calls forces a flush to disk.
    """

    log_timers_to_tensorboard: bool = False
    """If set, write timers to tensorboard."""

    log_loss_scale_to_tensorboard: bool = True
    """Disable loss-scale logging to tensorboard."""

    log_validation_ppl_to_tensorboard: bool = False
    """If set, write validation perplexity to tensorboard."""

    log_memory_to_tensorboard: bool = False
    """Enable memory logging to tensorboard."""

    log_world_size_to_tensorboard: bool = False
    """Enable world size logging to tensorboard."""

    wandb_project: Optional[str] = None
    """The wandb project name. Ignore wandb by default."""

    wandb_exp_name: Optional[str] = None
    """The wandb experiment name."""

    wandb_save_dir: Optional[str] = None
    """Path to save the wandb results locally."""

    wandb_entity: Optional[str] = None
    """The wandb entity name."""

    logging_level: int = logging.INFO
    """Set default logging level"""

    filter_warnings: bool = True
    """Filter out warning messages"""

    modules_to_filter: Optional[list[str]] = None
    """List of modules to filter out from the logs"""

    set_level_for_all_loggers: bool = False
    """Set the logging level for all loggers. If False, only level for NeMo loggers will be set."""

    log_energy: bool = False
    """If set, log energy consumption (in Joules)."""


@dataclass(kw_only=True)
class ProfilingConfig:
    """Configuration settings for profiling the training process."""

    # ---------------- Profiling config. ----------------

    use_nsys_profiler: bool = False
    """Enable nsys profiling. When using this option, nsys options should be specified in
    commandline. An example nsys commandline is
    `nsys profile -s none -t nvtx,cuda -o <path/to/output_file> --force-overwrite true
    --capture-range=cudaProfilerApi --capture-range-end=stop`.
    """

    profile_step_start: int = 10
    """Global step to start profiling."""

    profile_step_end: int = 12
    """Global step to stop profiling."""

    use_pytorch_profiler: bool = False
    """Use the built-in pytorch profiler. Useful if you wish to view profiles in tensorboard."""

    profile_ranks: list[int] = field(default_factory=lambda: [0])
    """Global ranks to profile."""

    record_memory_history: bool = False
    """Record memory history in last rank."""

    memory_snapshot_path: str = "snapshot.pickle"
    """Specifies where to dump the memory history pickle."""

    record_shapes: bool = False
    """Record shapes of tensors."""

    def __post_init__(self) -> None:
        """Validate profiling configuration."""
        assert not (self.use_pytorch_profiler and self.use_nsys_profiler), (
            "Exactly one of pytorch or nsys profiler should be enabled, not both, when ProfilingConfig is active."
        )


@dataclass
class FaultToleranceConfig:
    """Configuration settings related to fault tolerance mechanisms (NVIDIA internal use)."""

    enable_ft_package: bool = False
    """If set, Fault Tolerance package is enabled. Note: This feature is for Nvidia internal use only."""

    calc_ft_timeouts: bool = False
    """If set, FT package will try to automatically compute the timeouts.
    Note: This feature is for Nvidia internal use only.
    """

    simulate_fault: bool = False
    """Sets a simulated fault for fault tolerance. NOTE: This if for fault tolerance testing only."""

    simulated_fault_type: Literal["rank_hung", "rank_killed", "random"] = "random"
    """How the simulated fault should behave. 'random' will randomly choose one of the other two options."""

    simulated_fault_rank: Optional[int] = None
    """Rank on which simulated fault should occur."""

    simulated_fault_base_delay: int = 0
    """Base delay before simulated fault thread is started. A small random delay is added to this."""


@dataclass
class StragglerDetectionConfig:
    """Configuration settings for detecting and logging GPU stragglers."""

    log_straggler: bool = False
    """If set, tracks and logs straggler per GPU."""

    enable_straggler_on_startup: bool = True
    """If set, StragglerDetector is disabled on startup."""

    straggler_ctrlr_port: int = 65535
    """Port number to toggle StragglerDetector on/off at runtime"""

    straggler_minmax_count: int = 1
    """Number of ranks to report with high/low estimated throughput"""

    disable_straggler_on_startup: bool = False
    """If set, StragglerDetector is disabled on startup."""


@dataclass
class NVRxStragglerDetectionConfig:
    """Configuration settings for NVIDIA Resiliency Extension straggler detection."""

    enabled: bool = False
    """Enable NVRx straggler detection."""

    report_time_interval: float = 300.0
    """Interval [seconds] of the straggler check."""

    calc_relative_gpu_perf: bool = True
    """Calculate relative GPU performance scores."""

    calc_individual_gpu_perf: bool = True
    """Calculate individual GPU performance scores."""

    num_gpu_perf_scores_to_print: int = 5
    """How many best and worst perf scores to print (0 - does not print periodically,
    but only if stragglers are detected)."""

    gpu_relative_perf_threshold: float = 0.7
    """Threshold for relative GPU performance scores."""

    gpu_individual_perf_threshold: float = 0.7
    """Threshold for individual GPU performance scores."""

    stop_if_detected: bool = False
    """Set to True, to terminate the workload if stragglers are detected."""

    enable_logging: bool = True
    """Set to True, to log GPU performance scores."""

    profiling_interval: int = 1
    """Profiling interval passed to straggler.Detector.initialize."""

    logger_name: str = "megatron_hub.NVRxStragglerDetection"
    """Logger name for straggler detection messages."""

    def __post_init__(self) -> None:
        """Validate NVRx straggler detection configuration."""
        if self.enabled:
            if not (self.calc_relative_gpu_perf or self.calc_individual_gpu_perf):
                raise ValueError(
                    "At least one of calc_relative_gpu_perf or calc_individual_gpu_perf must be True "
                    "when NVRx straggler detection is enabled."
                )
            if self.report_time_interval <= 0:
                raise ValueError("report_time_interval must be positive.")
            if not (0.0 <= self.gpu_relative_perf_threshold <= 1.0):
                raise ValueError("gpu_relative_perf_threshold must be between 0.0 and 1.0.")
            if not (0.0 <= self.gpu_individual_perf_threshold <= 1.0):
                raise ValueError("gpu_individual_perf_threshold must be between 0.0 and 1.0.")


# ---------------- Container config (standalone top-level config) ----------------
@dataclass(kw_only=True)
class ConfigContainer(Container):
    """Top-level container holding all configuration objects."""

    rng: RNGConfig = field(default_factory=RNGConfig)
    rerun_state_machine: RerunStateMachineConfig = field(default_factory=RerunStateMachineConfig)
    train: TrainingConfig
    model: GPTModelProvider | T5ModelProvider | MambaProvider
    optimizer: OptimizerConfig
    ddp: DistributedDataParallelConfig = field(default_factory=DistributedDataParallelConfig)
    scheduler: SchedulerConfig
    dataset: GPTDatasetConfig | FinetuningDatasetConfig
    logger: LoggerConfig
    tokenizer: TokenizerConfig
    checkpoint: CheckpointConfig
    dist: DistributedInitConfig = field(default_factory=DistributedInitConfig)
    ft: Optional[FaultToleranceConfig] = None
    straggler: Optional[StragglerDetectionConfig] = None
    nvrx_straggler: Optional[NVRxStragglerDetectionConfig] = None
    profiling: Optional[ProfilingConfig] = None
    peft: Optional[PEFT] = None
    comm_overlap: Optional[CommOverlapConfig] = None
    mixed_precision: Optional[Union[MixedPrecisionConfig, str]] = None

    def get_data_parallel_size(self, world_size: int) -> int:
        """Calculate the data parallel size based on the model configuration."""
        model_cfg = self.model
        total_model_size = (
            model_cfg.tensor_model_parallel_size
            * model_cfg.pipeline_model_parallel_size
            * model_cfg.context_parallel_size
        )
        assert world_size % total_model_size == 0, f"""
        world size ({world_size}) is not divisible by total_model_size ({model_cfg.tensor_model_parallel_size=} * {model_cfg.pipeline_model_parallel_size=} * {model_cfg.context_parallel_size=})
        """
        return world_size // total_model_size

    def validate(self) -> None:
        """Performs validation checks on the combined configuration.

        Calculates dependent values like data_parallel_size and scheduler steps.
        Ensures compatibility between different configuration settings.
        """
        # Re-run post-inits of sub-configs
        for f in fields(self):
            sub_cfg = getattr(self, f.name)
            if hasattr(sub_cfg, "__post_init__"):
                sub_cfg.__post_init__()

        # Run validations

        # Distributed
        world_size = get_world_size_safe()
        self.data_parallel_size = self.get_data_parallel_size(world_size)

        # Set data_parallel_size on comm_overlap config if present
        if self.comm_overlap is not None:
            self.comm_overlap.data_parallel_size = self.data_parallel_size

        self.model.use_cpu_initialization = self.model.use_cpu_initialization or self.dist.lazy_init

        # Make sure all functionality that requires Gloo process groups is disabled.
        if not self.dist.use_gloo_process_groups:
            if self.optimizer.use_distributed_optimizer:
                # If using distributed optimizer, must use distributed checkpointing.
                # Legacy checkpointing uses Gloo process groups to collect full distributed
                # optimizer state in the CPU memory of DP rank 0.
                assert self.checkpoint.ckpt_format == "torch_dist"

        # Scheduler
        if self.scheduler.lr_decay_iters is None:
            self.scheduler.lr_decay_iters = self.train.train_iters
        self.scheduler.lr_decay_steps = self.scheduler.lr_decay_iters * self.train.global_batch_size
        self.scheduler.wd_incr_steps = self.train.train_iters * self.train.global_batch_size
        self.scheduler.wsd_decay_steps = None
        if self.scheduler.lr_wsd_decay_iters is not None:
            self.scheduler.wsd_decay_steps = self.scheduler.lr_wsd_decay_iters * self.train.global_batch_size
        if self.scheduler.lr_warmup_fraction is not None:
            self.scheduler.lr_warmup_steps = self.scheduler.lr_warmup_fraction * self.scheduler.lr_decay_iters
        else:
            self.scheduler.lr_warmup_steps = self.scheduler.lr_warmup_iters * self.train.global_batch_size

        if self.model.context_parallel_size > 1:
            assert self.model.seq_length % (self.model.context_parallel_size * 2) == 0, (
                "Sequence length must be divisible by 2 * context parallel size if context parallel is used."
            )
            if isinstance(self.dataset, FinetuningDatasetConfig):
                # check calculate_per_token_loss to be True
                # check average_in_collective to be False
                # for context parallel to solve the issue of nan loss on ranks with all tokens masked
                # (only happens in SFT)
                assert self.model.calculate_per_token_loss, (
                    "When finetuning with CP>1, calculate_per_token_loss must be True"
                )
                assert not self.ddp.average_in_collective, (
                    "When finetuning with CP>1, average_in_collective must be False"
                )

        if (
            isinstance(self.dataset, FinetuningDatasetConfig)
            and self.dataset.packed_sequence_specs is not None
            and self.dataset.packed_sequence_specs.packed_sequence_size > 0
            and self.train.micro_batch_size > 1
        ):
            packed_sequence_size = self.dataset.packed_sequence_specs.packed_sequence_size
            raise ValueError(
                "Micro batch size should be 1 when training with packed sequence, but your micro batch size "
                f"is {self.train.micro_batch_size}. \nThe following config is equivalent to your current setting for "
                f"a packed dataset. Please update your config to the following: \n"
                f"Set micro batch size to 1 (currently {self.train.micro_batch_size})\n"
                f"Set global batch size to {self.train.global_batch_size // self.train.micro_batch_size} "
                f"(currently {self.train.global_batch_size}) \n"
                f"Set packed sequence length to {packed_sequence_size * self.train.micro_batch_size} "
                f"(currently {packed_sequence_size}) \n"
                f"For details please visit "
                f"https://docs.nvidia.com/nemo-framework/user-guide/latest/sft_peft/packed_sequence.html"
            )

        if self.peft is not None:
            assert self.checkpoint.pretrained_checkpoint is not None, "PEFT requires a pretrained checkpoint path"

<<<<<<< HEAD
        if self.dataset is None:
            data_seq_length = self.model.seq_length
        else:
=======
        if self.dataset is not None:
>>>>>>> fed237de
            data_seq_length = (
                self.dataset.seq_length
                if isinstance(self.dataset, FinetuningDatasetConfig)
                else self.dataset.sequence_length
            )

<<<<<<< HEAD
        assert self.model.seq_length == data_seq_length, (
            f"Please ensure sequence length configuration in model config and "
            f"dataset config match.\nSequence length in model config: {self.model.seq_length}, "
            f"Sequence length in dataset config: {data_seq_length}"
        )
=======
            assert self.model.seq_length == data_seq_length, (
                f"Please ensure sequence length configuration in model config and "
                f"dataset config match.\nSequence length in model config: {self.model.seq_length}, "
                f"Sequence length in dataset config: {data_seq_length}"
            )

        # Validate DeepEP is supported for the current GPU architecture
        validate_deepep(self.model)
>>>>>>> fed237de
<|MERGE_RESOLUTION|>--- conflicted
+++ resolved
@@ -833,26 +833,13 @@
         if self.peft is not None:
             assert self.checkpoint.pretrained_checkpoint is not None, "PEFT requires a pretrained checkpoint path"
 
-<<<<<<< HEAD
-        if self.dataset is None:
-            data_seq_length = self.model.seq_length
-        else:
-=======
         if self.dataset is not None:
->>>>>>> fed237de
             data_seq_length = (
                 self.dataset.seq_length
                 if isinstance(self.dataset, FinetuningDatasetConfig)
                 else self.dataset.sequence_length
             )
 
-<<<<<<< HEAD
-        assert self.model.seq_length == data_seq_length, (
-            f"Please ensure sequence length configuration in model config and "
-            f"dataset config match.\nSequence length in model config: {self.model.seq_length}, "
-            f"Sequence length in dataset config: {data_seq_length}"
-        )
-=======
             assert self.model.seq_length == data_seq_length, (
                 f"Please ensure sequence length configuration in model config and "
                 f"dataset config match.\nSequence length in model config: {self.model.seq_length}, "
@@ -860,5 +847,4 @@
             )
 
         # Validate DeepEP is supported for the current GPU architecture
-        validate_deepep(self.model)
->>>>>>> fed237de
+        validate_deepep(self.model)