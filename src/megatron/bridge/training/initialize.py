# Copyright (c) 2025, NVIDIA CORPORATION.  All rights reserved.
#
# Licensed under the Apache License, Version 2.0 (the "License");
# you may not use this file except in compliance with the License.
# You may obtain a copy of the License at
#
#     http://www.apache.org/licenses/LICENSE-2.0
#
# Unless required by applicable law or agreed to in writing, software
# distributed under the License is distributed on an "AS IS" BASIS,
# WITHOUT WARRANTIES OR CONDITIONS OF ANY KIND, either express or implied.
# See the License for the specific language governing permissions and
# limitations under the License.

import datetime
import warnings
from typing import Callable, Optional

import torch
import torch.distributed
import torch.nn.functional as F
from megatron.core import parallel_state, tensor_parallel
from megatron.core.fusions.fused_bias_dropout import bias_dropout_add_fused_train
from megatron.core.fusions.fused_bias_gelu import bias_gelu
from megatron.core.fusions.fused_bias_swiglu import bias_swiglu
from megatron.core.num_microbatches_calculator import (
    destroy_num_microbatches_calculator,
    init_num_microbatches_calculator,
)
from megatron.core.transformer.moe.router import MoEAuxLossAutoScaler
from megatron.core.utils import get_te_version, is_te_min_version, is_torch_min_version

from megatron.bridge.models import GPTModelProvider, T5ModelProvider
from megatron.bridge.training.config import ConfigContainer, DistributedInitConfig, RerunStateMachineConfig, RNGConfig
from megatron.bridge.utils.common_utils import get_local_rank_preinit, get_rank_safe, get_world_size_safe


def initialize_megatron(
    cfg: ConfigContainer,
    allow_no_cuda: bool = False,
    skip_mpu_initialization: bool = False,
    get_embedding_ranks: Optional[Callable[[list[int], Optional[int]], list[int]]] = None,
    get_position_embedding_ranks: Optional[Callable[[list[int], Optional[int]], list[int]]] = None,
) -> Optional[Callable[[], None]]:
    """Initialize Megatron core components and distributed setup.

    Sets up logging, initializes distributed environment (torch.distributed),
    configures microbatch calculator, and sets random seeds.

    Args:
        cfg: The main configuration container.
        allow_no_cuda: If True, allows initialization without CUDA.
        skip_mpu_initialization: If True, skips MPU initialization (for external managers).
        get_embedding_ranks: Optional function to determine embedding layer ranks.
        get_position_embedding_ranks: Optional function to determine position embedding ranks.

    Returns:
        An optional callable to finish MPU initialization if lazy_mpu_init is True,
        otherwise None.
    """

    if not allow_no_cuda:
        # Make sure cuda is available.
        assert torch.cuda.is_available(), "Megatron requires CUDA."

    model_config = cfg.model
    dist_config = cfg.dist
    rng_config = cfg.rng
    rerun_state_machine_config = cfg.rerun_state_machine
    train_config = cfg.train

    # Prep for checkpoint conversion.
    # if args.ckpt_convert_format is not None:
    #     assert args.ckpt_convert_save is not None
    #     assert args.load is not None
    #     args.exit_on_missing_checkpoint = True

    # TODO (maanug): determine if we want to support this behavior
    # if args.use_checkpoint_args or args_defaults.get("use_checkpoint_args", False):
    #     assert args.load is not None, "--use-checkpoint-args requires --load argument"
    #     load_args_from_checkpoint(args)

    init_num_microbatches_calculator(
        get_rank_safe(),
        train_config.rampup_batch_size,
        train_config.global_batch_size,
        train_config.micro_batch_size,
        cfg.data_parallel_size,
        train_config.decrease_batch_size_if_needed,
    )

    # init rerun global state
    init_rerun_state(rerun_state_machine_config)

    # torch.distributed initialization
    return torch_dist_init(
        model_config=model_config,
        dist_config=dist_config,
        rng_config=rng_config,
        micro_batch_size=train_config.micro_batch_size,
        num_distributed_optimizer_instances=cfg.ddp.num_distributed_optimizer_instances,
        get_embedding_ranks=get_embedding_ranks,
        get_position_embedding_ranks=get_position_embedding_ranks,
        skip_mpu_initialization=skip_mpu_initialization,
    )


def torch_dist_init(
    model_config: GPTModelProvider | T5ModelProvider,
    dist_config: DistributedInitConfig,
    rng_config: RNGConfig,
    micro_batch_size: int,
    num_distributed_optimizer_instances: int,
    get_embedding_ranks: Optional[Callable[[list[int], Optional[int]], list[int]]],
    get_position_embedding_ranks: Optional[Callable[[list[int], Optional[int]], list[int]]],
    skip_mpu_initialization: bool,
) -> Optional[Callable[[], None]]:
    """Initialize torch.distributed and dependent components.

    Handles the core distributed setup, including process group initialization,
    MPU (Model Parallel Unit) setup, random seed setting, and optional
    compilation/warmup steps.

    Args:
        model_config: Configuration for the specific model (GPTConfig or T5Config).
        dist_config: Configuration for distributed initialization settings.
        rng_config: Configuration for random number generation.
        micro_batch_size: The micro batch size for JIT warmup.
        num_distributed_optimizer_instances: Number of parallel optimizer instances.
        get_embedding_ranks: Optional function to determine embedding layer ranks.
        get_position_embedding_ranks: Optional function to determine position embedding ranks.
        skip_mpu_initialization: If True, returns a function to finish MPU setup later.

    Returns:
        An optional callable to finish MPU initialization if skip_mpu_initialization
        or lazy_mpu_init is True, otherwise None.
    """

    def finish_mpu_init():
        # Pytorch distributed.
        _initialize_distributed(
            model_config=model_config,
            dist_config=dist_config,
            num_distributed_optimizer_instances=num_distributed_optimizer_instances,
            get_embedding_ranks=get_embedding_ranks,
            get_position_embedding_ranks=get_position_embedding_ranks,
        )

        # Random seeds for reproducibility.
        if get_rank_safe() == 0:
            print("> setting random seeds to {} ...".format(rng_config.seed))
        _set_random_seed(
            rng_config.seed,
            rng_config.data_parallel_random_init,
            rng_config.te_rng_tracker,
            rng_config.inference_rng_tracker,
        )

        if model_config.num_moe_experts is not None:
            MoEAuxLossAutoScaler.set_loss_scale(torch.ones(1, device=torch.cuda.current_device()))

    if skip_mpu_initialization:
        return None

    if dist_config.lazy_init:
        # delayed initialization of DDP-related stuff
        # We only set basic DDP globals
        parallel_state.set_tensor_model_parallel_world_size(model_config.tensor_model_parallel_size)
        # and return function for external DDP manager
        # to call when it has DDP initialized
        parallel_state.set_tensor_model_parallel_rank(get_rank_safe())
        return finish_mpu_init
    else:
        # Megatron's MPU is the master. Complete initialization right away.
        finish_mpu_init()

        if model_config.tp_comm_overlap:
            _initialize_tp_communicators(model_config, micro_batch_size)

        # No continuation function
        return None


def init_rerun_state(rerun_state_machine_config: RerunStateMachineConfig) -> None:
    """Initialize the rerun state machine for result validation or stats.

    Sets up state saving and restoration functions, particularly for RNG trackers.

    Args:
        rerun_state_machine_config: Configuration for the rerun state machine.
    """
    from megatron.core.rerun_state_machine import (
        RerunDiagnostic,
        RerunErrorInjector,
        RerunMode,
        initialize_rerun_state_machine,
    )

    def state_save_func():
        return {"rng_tracker_states": tensor_parallel.get_cuda_rng_tracker().get_states()}

    def state_restore_func(state_dict):
        if state_dict["rng_tracker_states"]:
            tensor_parallel.get_cuda_rng_tracker().set_states(state_dict["rng_tracker_states"])

    initialize_rerun_state_machine(
        state_save_func=state_save_func,
        state_restore_func=state_restore_func,
        mode=RerunMode(rerun_state_machine_config.rerun_mode),
        error_injector=RerunErrorInjector(
            error_injection_rate=rerun_state_machine_config.error_injection_rate,
            error_injection_type=RerunDiagnostic(rerun_state_machine_config.error_injection_type),
        ),
    )


def set_jit_fusion_options(model_config: GPTModelProvider | T5ModelProvider, micro_batch_size: int) -> None:
    """Set PyTorch JIT layer fusion options and warmup JIT functions.

    Configures the JIT fuser (nvFuser or legacy) based on the PyTorch version
    and warms up common fused kernels like bias_gelu and bias_dropout_add.

    Args:
        model_config: Configuration for the specific model (GPTConfig or T5Config).
        micro_batch_size: The micro batch size used for warmup tensor shapes.
    """
    # flags required to enable jit fusion kernels
    if is_torch_min_version("2.2.0a0"):
        pass  # we're using torch.compile for jit fusion
    elif is_torch_min_version("1.10.0a0"):
        # nvfuser
        torch._C._jit_set_profiling_executor(True)
        torch._C._jit_set_profiling_mode(True)
        torch._C._jit_override_can_fuse_on_cpu(False)
        torch._C._jit_override_can_fuse_on_gpu(False)
        torch._C._jit_set_texpr_fuser_enabled(False)
        torch._C._jit_set_nvfuser_enabled(True)
        torch._C._debug_set_autodiff_subgraph_inlining(False)
    else:
        # legacy pytorch fuser
        torch._C._jit_set_profiling_mode(False)
        torch._C._jit_set_profiling_executor(False)
        torch._C._jit_override_can_fuse_on_cpu(True)
        torch._C._jit_override_can_fuse_on_gpu(True)

    _warmup_jit_function(model_config, micro_batch_size)


def destroy_global_state() -> None:
    """Destroy Megatron global states.

    Cleans up resources used by microbatch calculator, global memory buffer,
    model parallel groups, and the rerun state machine.
    """
    from megatron.core.rerun_state_machine import destroy_rerun_state_machine

    destroy_num_microbatches_calculator()
    parallel_state.destroy_global_memory_buffer()
    parallel_state.destroy_model_parallel()
    destroy_rerun_state_machine()


def _initialize_tp_communicators(model_config: GPTModelProvider | T5ModelProvider, micro_batch_size: int) -> None:
    """initializing the communicators with user buffers for high-performance tensor-model-parallel
    communication overlap"""

    try:
        import transformer_engine  # noqa: F401
        import yaml
        from transformer_engine.pytorch import module as te_module

    except ImportError:
        raise RuntimeError(
            "Tensor Parallel Communication/GEMM Overlap optimization needs 'yaml' and 'transformer_engine' packages"
        )

    if model_config.tp_comm_overlap_cfg is not None:
        if isinstance(model_config.tp_comm_overlap_cfg, str):
            with open(model_config.tp_comm_overlap_cfg, "r") as stream:
                ub_cfgs = yaml.safe_load(stream)
        else:
            ub_cfgs = model_config.tp_comm_overlap_cfg
    else:
        ub_cfgs = {}

    input_shape = [
        (model_config.seq_length * micro_batch_size) // model_config.context_parallel_size,
        model_config.hidden_size,
    ]

    if is_te_min_version("1.9.0"):
        # The process group with the target bootstrap backend is created in Transformer Engine.
        te_module.base.initialize_ub(
            shape=input_shape,
            tp_size=model_config.tensor_model_parallel_size,
            use_fp8=(model_config.fp8 is not None),
            ub_cfgs=ub_cfgs,
            bootstrap_backend=model_config.tp_comm_bootstrap_backend,
        )
    else:
        if model_config.tp_comm_bootstrap_backend != "mpi":
            warnings.warn(f"Transformer Engine v{get_te_version()} supports only MPI bootstrap backend.")
        # Create a MPI process group to help with TP communication overlap bootstrap.
        torch.distributed.new_group(backend="mpi")

        te_module.base.initialize_ub(
            shape=input_shape,
            tp_size=model_config.tensor_model_parallel_size,
            use_fp8=(model_config.fp8 is not None),
            ub_cfgs=ub_cfgs,
        )


def _initialize_distributed(
    model_config: GPTModelProvider | T5ModelProvider,
    dist_config: DistributedInitConfig,
    num_distributed_optimizer_instances: int,
    get_embedding_ranks: Optional[Callable[[list[int], Optional[int]], list[int]]],
    get_position_embedding_ranks: Optional[Callable[[list[int], Optional[int]], list[int]]],
) -> None:
    """Initialize torch.distributed and core model parallel."""

    device_count = torch.cuda.device_count()
    if torch.distributed.is_initialized():
        if get_rank_safe() == 0:
            print(
                "torch distributed is already initialized, skipping initialization ...",
                flush=True,
            )

    else:
        if get_rank_safe() == 0:
            print("> initializing torch distributed ...", flush=True)

        # Manually set the device ids.
        if device_count > 0:
            if dist_config.external_gpu_device_mapping:
                torch.cuda.set_device(0)
            else:
                torch.cuda.set_device(get_local_rank_preinit())

        # Call the init process
        init_process_group_kwargs = {
            "backend": dist_config.distributed_backend,
            "world_size": get_world_size_safe(),
            "rank": get_rank_safe(),
            "timeout": datetime.timedelta(minutes=dist_config.distributed_timeout_minutes),
        }

        torch.distributed.init_process_group(**init_process_group_kwargs)
        if dist_config.external_gpu_device_mapping:
            torch.distributed.barrier(device_ids=[0])
        else:
            torch.distributed.barrier(device_ids=[get_local_rank_preinit()])

    # Set the tensor model-parallel, pipeline model-parallel, and
    # data-parallel communicators.
    if device_count > 0:
        if parallel_state.model_parallel_is_initialized():
            print("model parallel is already initialized")
        else:
            parallel_state.initialize_model_parallel(
                tensor_model_parallel_size=model_config.tensor_model_parallel_size,
                pipeline_model_parallel_size=model_config.pipeline_model_parallel_size,
                virtual_pipeline_model_parallel_size=model_config.virtual_pipeline_model_parallel_size,
                pipeline_model_parallel_comm_backend=model_config.pipeline_model_parallel_comm_backend,
                context_parallel_size=model_config.context_parallel_size,
                hierarchical_context_parallel_sizes=model_config.hierarchical_context_parallel_sizes,
                expert_model_parallel_size=model_config.expert_model_parallel_size,
                num_distributed_optimizer_instances=num_distributed_optimizer_instances,
                expert_tensor_parallel_size=model_config.expert_tensor_parallel_size,
                distributed_timeout_minutes=dist_config.distributed_timeout_minutes,
                nccl_communicator_config_path=dist_config.nccl_communicator_config_path,
                order="tp-cp-ep-dp-pp" if not dist_config.use_tp_pp_dp_mapping else "tp-pp-dp",
                get_embedding_ranks=get_embedding_ranks,
                get_position_embedding_ranks=get_position_embedding_ranks,
                create_gloo_process_groups=dist_config.use_gloo_process_groups,
                use_sharp=dist_config.use_sharp,
<<<<<<< HEAD
                # high_priority_stream_groups=dist_config.high_priority_stream_groups,
=======
                high_priority_stream_groups=dist_config.high_priority_stream_groups,
                sharp_enabled_group=dist_config.sharp_enabled_group,
>>>>>>> e4cd8847
            )
            if get_rank_safe() == 0:
                print(
                    f"> initialized tensor model parallel with size "
                    f"{parallel_state.get_tensor_model_parallel_world_size()}"
                )
                print(
                    f"> initialized pipeline model parallel with size "
                    f"{parallel_state.get_pipeline_model_parallel_world_size()}"
                )


def _set_random_seed(
    seed_: int,
    data_parallel_random_init: bool = False,
    te_rng_tracker: bool = False,
    inference_rng_tracker: bool = False,
) -> None:
    """Set random seed for reproducability."""
    assert seed_ is not None and seed_ > 0, f"Seed ({seed_}) should be a positive integer."

    import random

    import numpy as np

    # Ensure that different pipeline MP stages get different seeds.
    seed = seed_ + (100 * parallel_state.get_pipeline_model_parallel_rank())
    # Ensure different data parallel ranks get different seeds
    if data_parallel_random_init:
        seed = seed + (10 * parallel_state.get_data_parallel_rank())
    random.seed(seed)
    np.random.seed(seed)
    torch.manual_seed(seed)
    if torch.cuda.device_count() > 0:
        tensor_parallel.model_parallel_cuda_manual_seed(seed, te_rng_tracker, inference_rng_tracker)


def _warmup_jit_function(model_config: GPTModelProvider | T5ModelProvider, micro_batch_size: int) -> None:
    """Compilie JIT functions before the main training steps"""
    if model_config.bf16:
        dtype = torch.bfloat16
    elif model_config.fp16:
        dtype = torch.float16
    else:
        dtype = torch.float32
    # Warmup fused bias+gelu
    bias = torch.rand(
        model_config.ffn_hidden_size // model_config.tensor_model_parallel_size,
        dtype=dtype,
        device="cuda",
    )
    input = torch.rand(
        (
            model_config.seq_length // model_config.context_parallel_size,
            micro_batch_size,
            model_config.ffn_hidden_size // model_config.tensor_model_parallel_size,
        ),
        dtype=dtype,
        device="cuda",
    )
    # Warmup JIT fusions with the input grad_enable state of both forward
    # prop and recomputation
    for bias_grad, input_grad in zip([True, True], [False, True]):
        bias.requires_grad, input.requires_grad = bias_grad, input_grad
        for _ in range(5):
            if model_config.activation_func == F.silu:
                output = bias_swiglu(input, bias)
            else:
                output = bias_gelu(bias, input)
    del bias, input, output

    # Warmup fused bias+dropout+add
    if model_config.sequence_parallel:
        seq_length = model_config.seq_length // parallel_state.get_tensor_model_parallel_world_size()
    else:
        seq_length = model_config.seq_length
    input = torch.rand(
        (
            seq_length // model_config.context_parallel_size,
            micro_batch_size,
            model_config.hidden_size,
        ),
        dtype=dtype,
        device="cuda",
    )
    residual = torch.rand(
        (
            seq_length // model_config.context_parallel_size,
            micro_batch_size,
            model_config.hidden_size,
        ),
        dtype=dtype,
        device="cuda",
    )
    bias = torch.rand((model_config.hidden_size), dtype=dtype, device="cuda").expand_as(residual)
    dropout_rate = 0.1
    # Warmup JIT fusions with the input grad_enable state of both forward
    # prop and recomputation
    for input_grad, bias_grad, residual_grad in zip([False, True], [True, True], [True, True]):
        input.requires_grad = input_grad
        bias.requires_grad = bias_grad
        residual.requires_grad = residual_grad
        for _ in range(5):
            output = bias_dropout_add_fused_train([input, bias], residual, dropout_rate)
    del bias, input, residual, output
    torch.cuda.empty_cache()<|MERGE_RESOLUTION|>--- conflicted
+++ resolved
@@ -376,12 +376,8 @@
                 get_position_embedding_ranks=get_position_embedding_ranks,
                 create_gloo_process_groups=dist_config.use_gloo_process_groups,
                 use_sharp=dist_config.use_sharp,
-<<<<<<< HEAD
-                # high_priority_stream_groups=dist_config.high_priority_stream_groups,
-=======
                 high_priority_stream_groups=dist_config.high_priority_stream_groups,
                 sharp_enabled_group=dist_config.sharp_enabled_group,
->>>>>>> e4cd8847
             )
             if get_rank_safe() == 0:
                 print(
