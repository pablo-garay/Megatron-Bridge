# Copyright (c) 2025, NVIDIA CORPORATION.  All rights reserved.
#
# Licensed under the Apache License, Version 2.0 (the "License");
# you may not use this file except in compliance with the License.
# You may obtain a copy of the License at
#
#     http://www.apache.org/licenses/LICENSE-2.0
#
# Unless required by applicable law or agreed to in writing, software
# distributed under the License is distributed on an "AS IS" BASIS,
# WITHOUT WARRANTIES OR CONDITIONS OF ANY KIND, either express or implied.
# See the License for the specific language governing permissions and
# limitations under the License.


import abc
import logging
from collections import defaultdict
from dataclasses import dataclass
from typing import (
    Callable,
    Dict,
    Generic,
    Iterable,
    List,
    Mapping,
    NamedTuple,
    Optional,
    Tuple,
    Type,
    TypeVar,
    Union,
)

import torch
from megatron.core import parallel_state as mpu
from megatron.core.transformer.module import MegatronModule
from rich.progress import BarColumn, Progress, TextColumn, TimeRemainingColumn
from transformers.modeling_utils import PreTrainedModel

from megatron.bridge.models.decorators.dispatch import dispatch
from megatron.bridge.models.mapping_registry import MegatronMappingRegistry
from megatron.bridge.models.model_provider import ModelProviderProtocol
from megatron.bridge.models.param_mapping import MegatronParamMapping
from megatron.bridge.models.utils import get_transformer_layer_offset
from megatron.bridge.utils.common_utils import unwrap_model


logger = logging.getLogger(__name__)

MappingT = TypeVar("MappingT", bound=MegatronParamMapping)
HFPreTrained = TypeVar("HFPreTrained")
ModelProviderTarget = TypeVar("ModelProviderTarget", bound=ModelProviderProtocol)
MegatronModel = TypeVar("MegatronModel", bound=MegatronModule)
_BridgeImplClass = TypeVar("_BridgeImplClass", bound="MegatronModelBridge")


class MegatronWeightTuple(NamedTuple):
    """Tuple representing a Megatron model weight with its metadata."""

    param_name: str
    weight: torch.Tensor
    vp_stage: int


class HFWeightTuple(NamedTuple):
    """Tuple representing a HuggingFace model weight with its metadata."""

    param_name: str
    weight: torch.Tensor


@dataclass(frozen=True)
class WeightConversionTask(Generic[MappingT]):
    """A unified task for converting weights between HuggingFace and Megatron formats.

    This class combines both HF->Megatron and Megatron->HF conversion tasks since they
    have different method names (hf_to_megatron vs megatron_to_hf) and can coexist safely.

    The task encapsulates all information needed for weight conversion in either direction,
    with different fields being relevant depending on the conversion type.

    Attributes:
        param_name (str): Fully-qualified, *unwrapped* parameter name (no ``module.`` prefixes).
        mapping (MappingT): Concrete :pyclass:`MegatronParamMapping` instance responsible
            for weight transformation and distribution.

        # Fields for HF->Megatron loading:
        vp_stage (Optional[int]): Virtual-pipeline stage index (required for loads).
        megatron_module (Optional[torch.nn.Module]): Reference to the Megatron model or
            sub-module that owns the parameter (required for loads).
        param_weight (Optional[torch.Tensor]): The actual parameter tensor that will
            receive the converted weight (required for loads).

        # Fields for Megatron->HF saving:
        pp_rank (Optional[int]): Pipeline-parallel rank that owns the parameter (required for saves).
    """

    param_name: str
    mapping: MappingT
    pp_rank: Optional[int] = None
    vp_stage: Optional[int] = None
    megatron_module: Optional[torch.nn.Module] = None
    param_weight: Optional[torch.Tensor] = None

    def hf_to_megatron(
        self,
        weights: Union[torch.Tensor, Mapping[str, torch.Tensor]],
        megatron_module: torch.nn.Module,
    ) -> torch.Tensor:
        """Convert HuggingFace weights to Megatron format.

        This method delegates the actual conversion to the underlying mapping's
        hf_to_megatron method, which handles format transformation, tensor parallel
        distribution, and pipeline parallel communication.

        Args:
            weights: HuggingFace weights to convert (single tensor or dict of tensors).
            megatron_module: Megatron module that owns the target parameter.

        Returns:
            Converted weight tensor ready for copying into Megatron parameter.

        Raises:
            ValueError: If required fields for HF->Megatron conversion are missing.
        """

        return self.mapping.hf_to_megatron(weights, megatron_module)

    def megatron_to_hf(
        self,
        megatron_weight: Optional[torch.Tensor],
        megatron_module: Optional[torch.nn.Module],
    ) -> Dict[str, torch.Tensor]:
        """Convert Megatron weights to HuggingFace format.

        This method delegates the actual conversion to the underlying mapping's
        megatron_to_hf method, which handles tensor parallel gathering, pipeline
        parallel broadcasting, and format transformation.

        Args:
            megatron_weight: Megatron weight tensor to convert (may be None if not owned by this rank).
            megatron_module: Megatron module that owns the parameter (may be None).

        Returns:
            Dictionary mapping HuggingFace parameter names to converted tensors.

        Raises:
            ValueError: If required fields for Megatron->HF conversion are missing.
        """

        return self.mapping.megatron_to_hf(megatron_weight, megatron_module)


def _adjust_layer_number_to_global(name: str, layer_offset: int) -> str:
    """Adjust layer number from local to global numbering."""
    if "layers." not in name:
        return name

    local_layer_number = int(name.split("layers.")[1].split(".")[0])
    global_layer_number = local_layer_number + layer_offset
    name = name.replace(
        f"layers.{local_layer_number}.",
        f"layers.{global_layer_number}.",
    )

    return name


class MegatronModelBridge(Generic[HFPreTrained, ModelProviderTarget, MegatronModel]):
    """
    High-level orchestrator for HuggingFace ↔ Megatron model conversions.

    This abstract base class provides the framework for converting models between
    HuggingFace and Megatron formats. It acts as an orchestrator that coordinates
    the conversion process without directly handling the complex details of
    tensor parallelism or weight transformations.

    The bridge pattern separates concerns:
    - MegatronModelBridge: Orchestrates the overall conversion process
    - MegatronMappingRegistry: Manages parameter name mappings
    - MegatronParamMapping: Handles actual weight transformations and distribution

    Key responsibilities:
    1. Build conversion plans that map each parameter to its appropriate bridge
    2. Execute plans with proper error handling and progress tracking
    3. Provide utilities for configuration translation
    4. Handle virtual pipeline parallelism (VP) complexities

    To implement a bridge for a new model architecture:

    1. Create a subclass decorated with @MegatronModelBridge.register_bridge:

        .. code-block:: python

            @MegatronModelBridge.register_bridge(source=LlamaForCausalLM, target=GPTModel)
            class MegatronCausalLlamaBridge(MegatronModelBridge):
                pass

    2. Implement provider_bridge to create Megatron configurations:

        .. code-block:: python

            def provider_bridge(self, hf_pretrained) -> LlamaModelProvider:
                return LlamaModelProvider(
                    num_layers=hf_pretrained.config.num_hidden_layers,
                    hidden_size=hf_pretrained.config.hidden_size,
                    ...
                )

    3. Implement mapping_registry to define weight mappings:

        .. code-block:: python

            def mapping_registry(self) -> MegatronMappingRegistry:
                return MegatronMappingRegistry(
                    TPAwareMapping(
                        megatron_param="embedding.word_embeddings.weight",
                        hf_param="model.embed_tokens.weight"
                    ),
                    ...
                )

    Example:
        .. code-block:: python

            # The bridge is typically not instantiated directly
            # Instead, use CausalLMBridge or AutoBridge which handle this
            bridge = CausalLMBridge.from_hf_pretrained("meta-llama/Llama-3-8B")
            provider = bridge.to_megatron_provider()

    Note:
        This class uses generic type parameters to ensure type safety:
        - HFPreTrained: The HuggingFace model type
        - ModelProviderTarget: The Megatron model provider type
        - MegatronModel: The Megatron model type
    """

    @abc.abstractmethod
    def provider_bridge(self, hf_pretrained: HFPreTrained) -> ModelProviderTarget:
        """Create a Megatron model provider from HuggingFace configuration.

        This abstract method must be implemented by subclasses to translate
        HuggingFace model configurations into Megatron model provider instances.
        The provider contains all necessary configuration for creating Megatron models.

        Args:
            hf_pretrained (HFPreTrained): HuggingFace model or configuration
                containing the source model's architecture details.

        Returns:
            ModelProviderTarget: A configured model provider instance (e.g.,
                GPTModelProvider, LlamaModelProvider) ready to create Megatron
                models.

        Example:
            .. code-block:: python

                def provider_bridge(self, hf_pretrained):
                    return LlamaModelProvider(
                        num_layers=hf_pretrained.config.num_hidden_layers,
                        hidden_size=hf_pretrained.config.hidden_size,
                        num_attention_heads=hf_pretrained.config.num_attention_heads,
                        ffn_hidden_size=hf_pretrained.config.intermediate_size,
                        # ... other configuration mappings
                    )
        """
        raise NotImplementedError("Subclass must implement bridge method")

    @abc.abstractmethod
    def mapping_registry(self) -> MegatronMappingRegistry:
        """Define weight mappings between HuggingFace and Megatron formats.

        This abstract method must be implemented by subclasses to specify how
        parameters map between the two formats. The returned MegatronMappingRegistry
        contains all param mappings needed for the model architecture.

        Returns:
            MegatronMappingRegistry: MegatronMappingRegistry containing all weight
                mapping definitions.

        Example:
            .. code-block:: python

                def mapping_registry(self):
                    return MegatronMappingRegistry(
                        TPAwareMapping(
                            megatron_param="embedding.word_embeddings.weight",
                            hf_param="model.embed_tokens.weight"
                        ),
                        QKVMapping(
                            megatron_param="decoder.layers.*.self_attention.linear_qkv.weight",
                            q="model.layers.*.self_attn.q_proj.weight",
                            k="model.layers.*.self_attn.k_proj.weight",
                            v="model.layers.*.self_attn.v_proj.weight"
                        ),
                        # ... more param mappings
                    )
        """
        raise NotImplementedError("Subclass must implement mapping_registry method")

    def load_weights_hf_to_megatron(
        self, hf_pretrained: HFPreTrained, megatron_model: Union[MegatronModel, List[MegatronModel]]
    ) -> List[MegatronModel]:
        """Load HuggingFace weights into Megatron models.

        This method orchestrates the complete weight loading process from HuggingFace
        format to Megatron's distributed format. It builds a conversion plan and
        executes it with proper progress tracking and error handling.

        The actual weight transformations and distribution are delegated to the
        appropriate MegatronParamMapping instances based on the state mappings.

        Args:
            hf_pretrained (HFPreTrained): HuggingFace model or state source containing the
                weights to load.
            megatron_model (Union[MegatronModel, List[MegatronModel]]): Megatron model instance
                or list of model instances (one per virtual pipeline stage).

        Returns:
            List[MegatronModel]: The input megatron_model as a list with loaded weights.

        Process:
        1. Build a plan mapping each Megatron parameter to its source
        2. For each parameter in the plan:
            - Fetch source weights from HuggingFace state
            - Apply format transformation via the param mapping
            - Distribute to appropriate TP/PP ranks
            - Copy into the Megatron parameter

        Example:
            .. code-block:: python

                hf_model = PreTrainedCausalLM.from_pretrained("gpt2")
                megatron_model = create_megatron_model()  # Single model or list
                bridge.load_weights_hf_to_megatron(hf_model, megatron_model)

        Note:
            Progress is shown only on rank 0 to avoid cluttered output in
            distributed environments.

        Raises:
            ValueError: If hf_pretrained doesn't have state attribute or if weight shapes don't match.
            AttributeError: If required HF weights are missing.
        """
        if not isinstance(megatron_model, list):
            megatron_model = [megatron_model]

        hf_to_megatron_plans = list(self._build_plan_hf_to_megatron(hf_pretrained, megatron_model))

        hf_state_dict: Mapping[str, torch.Tensor] = hf_pretrained.state if hasattr(hf_pretrained, "state") else {}

        is_main_rank = not torch.distributed.is_initialized() or torch.distributed.get_rank() == 0
        bridge_name = self.__class__.__name__

        with Progress(
            TextColumn("[progress.description]{task.description}"),
            BarColumn(),
            TextColumn("[progress.percentage]{task.percentage:>3.0f}%"),
            TimeRemainingColumn(),
            TextColumn("({task.completed}/{task.total})"),
            TextColumn("{task.fields[bridge]}"),
            disable=not is_main_rank,
        ) as progress:
            task_id = progress.add_task(
                f"Loading from {hf_pretrained.model_name_or_path}", total=len(hf_to_megatron_plans), bridge=bridge_name
            )

            for task in hf_to_megatron_plans:
                # 1) Fetch source tensor(s) from HF state dict
                if isinstance(task.mapping.hf_param, str):
                    hf_weights = hf_state_dict[task.mapping.hf_param]
                else:
                    hf_weights = {k: hf_state_dict[v] for k, v in task.mapping.hf_param.items()}

                # 2) Delegate conversion & distribution to the bridge
                local_weights = task.hf_to_megatron(hf_weights, task.megatron_module)

                # 3) Copy into Megatron param if this rank received a shard
                if local_weights is not None:
                    # Assert that param_weight is not None for HF->Megatron tasks
                    assert task.param_weight is not None, "param_weight is required for HF->Megatron conversion"

                    # Check shape compatibility before copying
                    if local_weights.shape != task.param_weight.shape:
                        raise ValueError(
                            f"Shape mismatch for {task.mapping.megatron_param}:\n"
                            f"  Expected shape: {task.param_weight.shape}\n"
                            f"  Got shape: {local_weights.shape}\n"
                            f"  Bridge type: {type(task.mapping).__name__}\n"
                            f"  HF mapping: {task.mapping.hf_param}"
                        )
                    task.param_weight.data.copy_(local_weights)

                progress.update(task_id, advance=1)

        self._broadcast_shared_embeddings(megatron_model)
        return megatron_model

    def stream_weights_hf_to_megatron(
        self, hf_pretrained: HFPreTrained, megatron_model: Union[MegatronModel, List[MegatronModel]]
    ) -> Iterable[MegatronWeightTuple]:
        """Generator variant of load_weights_hf_to_megatron for streaming weight conversion.

        This method provides a memory-efficient way to convert weights by yielding
        them one at a time instead of loading all at once. Useful for processing
        very large models or when implementing custom weight handling logic.

        Args:
            hf_pretrained (HFPreTrained): HuggingFace model or state source containing
                the weights.
            megatron_model (Union[MegatronModel, List[MegatronModel]]): Megatron model instance
                or list of model instances to extract configuration from.

        Yields:
            MegatronWeightTuple: Named tuples containing:
                - vp_stage: Index of the model in megatron_model list
                - param_name: Name of the parameter
                - weight: Transformed weight tensor for this rank

        Example:
            .. code-block:: python

                # Process weights one by one
                for weight_tuple in bridge.stream_weights_hf_to_megatron(hf_model, megatron_model):
                    print(f"Processing {weight_tuple.param_name}: {weight_tuple.weight.shape}")
                    # Custom processing logic here

        Note:
            Only yields weights that belong to the current rank after TP/PP distribution.

        Raises:
            ValueError: If input parameters are invalid.
        """

        if not isinstance(megatron_model, list):
            megatron_model = [megatron_model]

        for task in self._build_plan_hf_to_megatron(hf_pretrained, megatron_model):
            hf_state_dict: Mapping[str, torch.Tensor] = hf_pretrained.state
            if isinstance(task.mapping.hf_param, str):
                hf_weights = hf_state_dict[task.mapping.hf_param]
            else:
                hf_weights = {k: hf_state_dict[v] for k, v in task.mapping.hf_param.items()}

            local_weights = task.hf_to_megatron(hf_weights, task.megatron_module)
            if local_weights is not None:
                # Assert that vp_stage is not None for HF->Megatron tasks
                yield MegatronWeightTuple(task.param_name, local_weights, task.vp_stage)

    def stream_weights_megatron_to_hf(
        self,
        megatron_model: Union[MegatronModel, List[MegatronModel]],
        hf_pretrained: HFPreTrained,
        cpu: bool = True,
        show_progress: bool = True,
    ) -> Iterable[HFWeightTuple]:
        """Export Megatron weights to HuggingFace format.

        This method orchestrates the conversion of weights from Megatron's distributed
        format back to HuggingFace format. It handles gathering from tensor parallel
        ranks, broadcasting across pipeline parallel ranks, and format conversions.
        All ranks receive the full tensors.

        The export order is determined automatically:
        - First tries safetensors order (if key_to_filename_map is available)
        - Falls back to HuggingFace state dict order

        Args:
            megatron_model (Union[MegatronModel, List[MegatronModel]]): Megatron model instance
                or list of model instances (one per virtual pipeline stage).
            hf_pretrained (HFPreTrained): HuggingFace model/config for metadata
                and mapping info.
            cpu (bool, optional): Whether to move tensors to CPU before yielding.
                Defaults to True.
            show_progress (bool, optional): Display progress bar during export.
                Defaults to True.

        Yields:
            HFWeightTuple: Named tuples of (param_name, weight_tensor) in HF format.

        Example:
            .. code-block:: python

                # Export weights
                for name, weight in bridge.stream_weights_megatron_to_hf(megatron_model, hf_config):
                    print(f"Exported {name}: {weight.shape}")

        Raises:
            ValueError: If input parameters are invalid.

        Note:
            All ranks yield the full tensors after gathering from distributed format.
        """

        if not isinstance(megatron_model, list):
            megatron_model = [megatron_model]

        megatron_to_hf_plans = list(self._build_plan_megatron_to_hf(megatron_model, hf_pretrained))

        is_main_rank = not torch.distributed.is_initialized() or torch.distributed.get_rank() == 0
        bridge_name = self.__class__.__name__

        with Progress(
            TextColumn("[progress.description]{task.description}"),
            BarColumn(),
            TextColumn("[progress.percentage]{task.percentage:>3.0f}%"),
            TimeRemainingColumn(),
            TextColumn("({task.completed}/{task.total})"),
            TextColumn("{task.fields[bridge]}"),
            disable=not (is_main_rank and show_progress),
        ) as progress:
<<<<<<< HEAD
            task_id = progress.add_task("Converting to HuggingFace", total=len(megatron_to_hf_plans), bridge=bridge_name)
=======
            task_id = progress.add_task(
                "Converting to HuggingFace", total=len(megatron_to_hf_plans), bridge=bridge_name
            )
>>>>>>> 74b06270

            for task in megatron_to_hf_plans:
                # Owns param? fetch weight & module; otherwise None (bridge will broadcast)
                local_weights = None
                local_module = None
                if task.pp_rank == mpu.get_pipeline_model_parallel_rank():
<<<<<<< HEAD
                    local_module, local_weights = self._get_param_and_module_from_vp(megatron_model, task.vp_stage, task.param_name)
=======
                    local_module, local_weights = self._get_param_and_module_from_vp(
                        megatron_model, task.vp_stage, task.param_name
                    )
>>>>>>> 74b06270

                kv_pairs = task.megatron_to_hf(local_weights, local_module)

                # All ranks get the full tensor
                for name, tensor in kv_pairs.items():
                    yield HFWeightTuple(name, tensor.cpu() if cpu else tensor)

                progress.update(task_id, advance=1)

    def dtype_from_hf(self, config, default=None):
        """Extract torch dtype from a HuggingFace config.

        This utility method handles the conversion of dtype specifications in
        HuggingFace configs to PyTorch dtype objects. Supports both direct
        torch.dtype objects and string representations.

        Args:
            config: HuggingFace configuration object with a torch_dtype attribute.
            default (Any, optional): Default value to return if torch_dtype is
                not str or torch.dtype. Defaults to None.

        Returns:
            torch.dtype: The corresponding PyTorch dtype.

        Raises:
            AssertionError: If config doesn't have torch_dtype attribute.
            ValueError: If torch_dtype is neither a string nor torch.dtype.

        Example:
            .. code-block:: python

                dtype = bridge.dtype_from_hf(hf_config)
                print(dtype)  # torch.float16
        """
        assert hasattr(config, "torch_dtype"), "Expected config to have attr `torch_dtype`"
        torch_dtype = config.torch_dtype
        if isinstance(torch_dtype, torch.dtype):
            return torch_dtype
        elif isinstance(torch_dtype, str):
            return self.dtype_from_str(torch_dtype)
        elif default is not None:
            return default

        raise ValueError("torch_dtype is not of type str/torch.dtype")

    def dtype_from_str(self, dtype: str) -> torch.dtype:
        """Convert a string precision identifier to equivalent torch dtype.

        This utility method handles various string representations of PyTorch
        data types, including common abbreviations and mixed precision formats.

        Args:
            dtype (str): String representation of dtype (e.g., "float16", "fp16",
                "bf16-mixed").

        Returns:
            torch.dtype: Corresponding PyTorch dtype (defaults to float32 if unknown).

        Supported formats:
            - float16/fp16/16/16-mixed → torch.float16
            - bfloat16/bf16-mixed → torch.bfloat16
            - Others → torch.float32 (default)

        Example:
            .. code-block:: python

                dtype = bridge.dtype_from_str("fp16")
                print(dtype)  # torch.float16

                dtype = bridge.dtype_from_str("bf16-mixed")
                print(dtype)  # torch.bfloat16
        """
        assert isinstance(dtype, str)
        if dtype in ["float16", "fp16", "16", "16-mixed"]:
            return torch.float16
        elif dtype in ["bfloat16", "bf16-mixed"]:
            return torch.bfloat16
        else:
            return torch.float32

    def make_vocab_size_divisible_by(self, vocab_size: int) -> int:
        """Calculate an appropriate divisor for vocabulary size padding.

        Megatron requires vocabulary sizes to be divisible by certain values for
        efficient tensor parallelism. This method finds the largest power of 2
        (up to 128) that evenly divides the vocabulary size.

        Args:
            vocab_size (int): Original vocabulary size from the model.

        Returns:
            int: Largest power of 2 (≤ 128) that divides vocab_size.

        Example:
            .. code-block:: python

                # For vocab_size=50257 (GPT-2)
                divisor = bridge.make_vocab_size_divisible_by(50257)
                print(divisor)  # 1 (50257 is prime)

                # For vocab_size=32000 (Llama)
                divisor = bridge.make_vocab_size_divisible_by(32000)
                print(divisor)  # 128

        Note:
            The returned value is used by Megatron to potentially pad the
            vocabulary to ensure efficient parallelization.
        """
        base = 128
        while vocab_size % base != 0:
            base //= 2
        return base

    def _get_provider_from_model(self, model: MegatronModule) -> ModelProviderTarget:
        """Extract provider/config from model."""
        model = unwrap_model(model)
        return model.config

    def _unwrap_name(self, name: str) -> str:
        """Unwrap name from DDP or other wrappers.

        Args:
            name: Parameter name that may have 'module.' prefixes

        Returns:
            Unwrapped parameter name with 'module.' prefixes removed

        Example:
            'module.module.decoder.weight' -> 'decoder.weight'
        """
        if not isinstance(name, str):
            raise ValueError(f"name must be a string, got {type(name)}")

        while name.startswith("module."):
            name = name[len("module.") :]
        return name

    def _broadcast_shared_embeddings(self, megatron_model: Union[MegatronModel, List[MegatronModel]]) -> None:
        """Broadcast shared embeddings and output weights across embedding group.

        When embeddings and output weights are shared and pipeline parallelism is enabled,
        this method ensures all ranks in the embedding group have the same weights by
        broadcasting from rank 0.

        Args:
            megatron_model: Megatron model instance or list of model instances.
        """
        unwrapped_model = unwrap_model(megatron_model)[0]
        model_config = unwrapped_model.config
        if model_config.share_embeddings_and_output_weights and model_config.pipeline_model_parallel_size > 1:
            # Broadcast embeddings and output weights from rank 0 to embedding group
            embd_group = mpu.get_embedding_group()
            embd_group_ranks = torch.distributed.get_process_group_ranks(embd_group)
            if embd_group is not None and torch.distributed.get_rank() in embd_group_ranks:
                # Get embeddings and output weights from rank 0
                if hasattr(unwrapped_model, "embedding") and hasattr(unwrapped_model.embedding, "word_embeddings"):
                    embd_weights = unwrapped_model.embedding.word_embeddings.weight.data
                else:
                    assert hasattr(unwrapped_model, "output_layer"), "Output layer not found"
                    embd_weights = torch.empty_like(unwrapped_model.output_layer.weight.data)
                torch.distributed.broadcast(embd_weights, src=embd_group_ranks[0], group=embd_group)
                if hasattr(unwrapped_model, "output_layer"):
                    unwrapped_model.output_layer.weight.data.copy_(embd_weights)

    def _collect_all_params_info(self, models: List[MegatronModule]) -> List[Tuple[int, Optional[int], str]]:
        """Collect all parameter names across PP/VP stages.

        Args:
            models: List of Megatron model instances

        Returns:
            List of tuples (pp_rank, vp_stage, param_name) for all parameters
            across all pipeline parallel ranks.

        Note:
            This method uses all_gather to collect parameter information from
            all pipeline parallel ranks to build a complete view of the model.
        """

        pp_rank = mpu.get_pipeline_model_parallel_rank()

        # Collect parameter names from this pipeline rank's model parameters
        local_param_infos = []
        for vp_stage, model in enumerate(models):
            for local_param_name, _ in model.named_parameters():
                local_param_infos.append((pp_rank, vp_stage if len(models) > 1 else None, local_param_name))

        # All-gather across PP ranks
        gathered_param_infos = [None] * mpu.get_pipeline_model_parallel_world_size()
        torch.distributed.all_gather_object(
            gathered_param_infos, local_param_infos, group=mpu.get_pipeline_model_parallel_group()
        )

        # Flatten
        all_param_infos = sum(gathered_param_infos, [])
        return all_param_infos

    def _get_param_and_module_from_vp(
        self, models: List[MegatronModule], vp_stage: Optional[int], param_name: str
    ) -> Tuple[torch.nn.Module, torch.Tensor]:
        """
        Get parameter from specific VP stage, ensuring that parameter
        attributes are preserved.

        Args:
            models: List of Megatron model instances
            vp_stage: Virtual pipeline stage index (None for single stage)
            param_name: Dot-separated parameter name

        Returns:
            Tuple of (module, parameter) where module owns the parameter

        Raises:
            ValueError: If vp_stage is out of range or parameter doesn't exist
        """

        if vp_stage is None:
            model = models[0]
        else:
            if vp_stage >= len(models):
                raise ValueError(f"VP stage {vp_stage} out of range (max: {len(models) - 1})")
            model = models[vp_stage]

        param = unwrap_model(model)
        module = param
        splitted_name = param_name.split(".")

        try:
            for i, part in enumerate(splitted_name):
                param = getattr(param, part)
                if i < len(splitted_name) - 1:
                    module = getattr(module, part)
        except AttributeError as e:
            raise ValueError(f"Parameter '{param_name}' not found in model at VP stage {vp_stage}") from e

        return module, param

    def _build_plan_hf_to_megatron(
        self, hf_pretrained: HFPreTrained, megatron_model: List[MegatronModel]
    ) -> Iterable[WeightConversionTask]:
        """Construct the *HF ➜ Megatron* load plan.

        The algorithm walks over every parameter of every destination model,
        asks the :class:`MegatronMappingRegistry` whether it has a mapping for that
        parameter, and – if the corresponding HF weights actually exist – yields
        an :class:`_HFLoadTask` describing exactly how that parameter will be
        populated.
        """

        mapping_registry = self.mapping_registry()
        hf_state_dict = hf_pretrained.state if hasattr(hf_pretrained, "state") else {}
        model_config = unwrap_model(megatron_model)[0].config
        pp_rank = mpu.get_pipeline_model_parallel_rank()
        for vp_stage, model in enumerate(megatron_model):
<<<<<<< HEAD
            layer_offset = get_transformer_layer_offset(
                model_config, pipeline_rank=pp_rank, vp_stage=vp_stage
            )
=======
            layer_offset = get_transformer_layer_offset(model_config, pipeline_rank=pp_rank, vp_stage=vp_stage)
>>>>>>> 74b06270
            for local_name, _ in model.named_parameters():
                if "_extra_state" in local_name:
                    continue

                local_name = self._unwrap_name(local_name)
                global_name = _adjust_layer_number_to_global(local_name, layer_offset)
                mapping = mapping_registry.megatron_to_hf_lookup(global_name)

                if not mapping:
                    logger.warning(f"WARNING: No megatron to hf mapping found for {global_name}")
                    continue

                # ensure hf weights exist
                if isinstance(mapping.hf_param, str):
                    if mapping.hf_param not in hf_state_dict:
                        logger.warning(f"WARNING: Can't find {mapping.hf_param} in hf_state_dict")
                        continue
                else:
                    missing_params = [
                        hf_param for hf_param in mapping.hf_param.values() if hf_param not in hf_state_dict
                    ]
                    if missing_params:
                        logger.warning(
                            f"WARNING: Can't find the following HF parameters in hf_state_dict: {missing_params}"
                        )
                        continue

<<<<<<< HEAD
                local_module, local_weights = self._get_param_and_module_from_vp(
                    megatron_model, vp_stage, local_name
                )
=======
                local_module, local_weights = self._get_param_and_module_from_vp(megatron_model, vp_stage, local_name)
>>>>>>> 74b06270

                yield WeightConversionTask(
                    pp_rank=pp_rank,
                    vp_stage=vp_stage,
                    param_name=local_name,
                    megatron_module=local_module,
                    param_weight=local_weights,
                    mapping=mapping,
                )

    def _build_plan_megatron_to_hf(
        self,
        megatron_model: List[MegatronModel],
        hf_pretrained: HFPreTrained,
    ) -> Iterable[WeightConversionTask]:
        """Construct the *Megatron ➜ HF* save plan.

        Uses safetensors ordering if available (when key_to_filename_map exists),
        otherwise falls back to HuggingFace state dict ordering.

        Args:
            megatron_model (List[MegatronModel]): List of local Megatron
                *pipeline* replicas (length ≥ 1, length > 1 only when
                virtual-pipeline-parallelism (VP) is enabled).
            hf_pretrained (HFPreTrained): HF model whose *state* object provides
                ordering information.

        Returns:
            Iterable[WeightConversionTask]: The save plan.
        """

        # Ensure hf_pretrained has the required state structure
        if not (hasattr(hf_pretrained, "state") and hasattr(hf_pretrained.state, "source")):
            raise ValueError("hf_pretrained.state.source is required for weight ordering")

        # Try safetensors order first, fallback to hf order
        if hasattr(hf_pretrained.state.source, "key_to_filename_map"):
            # Use safetensors ordering (grouped by file, then by key)
            key_to_filename: Mapping[str, str] = hf_pretrained.state.source.key_to_filename_map
            filename_to_keys = defaultdict(list)
            for key, filename in key_to_filename.items():
                filename_to_keys[filename].append(key)

            hf_keys = (key for fname in sorted(filename_to_keys.keys()) for key in filename_to_keys[fname])
        else:
            # Fallback to hf order
            hf_keys: Iterable[str] = hf_pretrained.state.source.get_all_keys()

        model_config = unwrap_model(megatron_model)[0].config
        mapping_registry = self.mapping_registry()
        emitted = set()

        param_locations = defaultdict(list)
        for pp_rank, vp_stage, local_name in self._collect_all_params_info(megatron_model):
            layer_offset = get_transformer_layer_offset(model_config, pipeline_rank=pp_rank, vp_stage=vp_stage)
            local_name = self._unwrap_name(local_name)
            global_name = _adjust_layer_number_to_global(local_name, layer_offset)
            param_locations[global_name].append((pp_rank, vp_stage, local_name))

        for hf_key in hf_keys:
            mapping = mapping_registry.hf_to_megatron_lookup(hf_key)
            if not mapping:
                logger.warning(f"WARNING: No hf to megatron mapping found for {hf_key}")
                continue

            global_name = mapping.megatron_param if hasattr(mapping, "megatron_param") else None
            if not global_name or global_name in emitted:
                continue

            if global_name not in param_locations:
                # HF layer is not in current PP rank of Megatron model
                param_locations[global_name].append((None, None, global_name))

            emitted.add(global_name)
            pp_rank, vp_stage, local_name = sorted(param_locations[global_name])[0]
            yield WeightConversionTask(
                pp_rank=pp_rank,
                vp_stage=vp_stage,
                param_name=local_name,
                mapping=mapping,
            )

    @classmethod
    def register_bridge(
        cls, *, source: Type[PreTrainedModel], target: Type[MegatronModel]
    ) -> Callable[[_BridgeImplClass], _BridgeImplClass]:
        """Class decorator for registering bridge implementations.

        This decorator registers a MegatronModelBridge subclass with the dispatch
        system, enabling automatic routing of conversions based on the source
        HuggingFace model type and target Megatron model type.

        Args:
            source (Type[PreTrainedModel]): HuggingFace PreTrainedModel class
                (e.g., LlamaForCausalLM).
            target (Type[MegatronModel]): Megatron model class (e.g., GPTModel).

        Returns:
            Callable[[_BridgeImplClass], _BridgeImplClass]: Decorator function
                that registers the bridge implementation.

        Example:
            .. code-block:: python

                @MegatronModelBridge.register_bridge(source=LlamaForCausalLM, target=GPTModel)
                class MegatronCausalLlamaBridge(MegatronModelBridge):
                    def provider_bridge(self, hf_pretrained):
                        # Implementation
                        pass

                    def mapping_registry(self):
                        # Implementation
                        pass

        Note:
            The decorated class is registered with multiple dispatchers to handle
            different conversion scenarios. The registration is automatic when the
            class is defined.
        """

        return create_bridge_decorator(source=source, target=target)


def is_tensor_parallel(param) -> bool:
    """Check if a parameter is tensor parallel distributed."""
    return hasattr(param, "tensor_model_parallel") and param.tensor_model_parallel


# Core dispatch functions
@dispatch
def get_model_bridge(hf_architecture) -> "MegatronModelBridge":
    """Get the appropriate model bridge for a given HuggingFace architecture."""
    ...


@dispatch
def stream_weights_megatron_to_hf(
    dispatch_instance: MegatronModel,
    megatron_model: Union[MegatronModel, List[MegatronModel]],
    hf_pretrained: HFPreTrained,
    cpu: bool = True,
    show_progress: bool = True,
) -> Iterable[HFWeightTuple]:
    """Bridge Megatron model state to HuggingFace format."""
    ...


def register_bridge_implementation(
    *,
    source: Type["PreTrainedModel"],
    target: Type["MegatronModule"],
    bridge_class: Type["MegatronModelBridge"],
) -> None:
    """Register a bridge implementation with the dispatch system.

    Args:
        source: HuggingFace PreTrainedModel class (e.g., LlamaForCausalLM)
        target: Megatron model class (e.g., GPTModel)
        bridge_class: MegatronModelBridge implementation class
    """
    bridge_class_name = bridge_class.__name__

    @get_model_bridge.impl(source)
    def _get_model_bridge_impl(_) -> "MegatronModelBridge":
        bridge = bridge_class()
        return bridge

    @stream_weights_megatron_to_hf.impl((source, target))
    def _megatron_to_hf_registered_impl(
        _,
        megatron_model: Union[MegatronModel, List[MegatronModel]],
        hf_pretrained: HFPreTrained,
        cpu: bool = True,
        show_progress: bool = True,
    ) -> Iterable[HFWeightTuple]:
        bridge = bridge_class()
        return bridge.stream_weights_megatron_to_hf(
            megatron_model, hf_pretrained, cpu=cpu, show_progress=show_progress
        )

    # Set meaningful names for debugging
    _get_model_bridge_impl.__name__ = f"_bridge_with_{bridge_class_name}"
    _megatron_to_hf_registered_impl.__name__ = f"_megatron_to_hf_with_{bridge_class_name}"


def create_bridge_decorator(
    *, source: Type["PreTrainedModel"], target: Type["MegatronModule"]
) -> Callable[[Type["MegatronModelBridge"]], Type["MegatronModelBridge"]]:
    """Create a decorator for registering bridge implementations.

    Args:
        source: HuggingFace PreTrainedModel class
        target: Megatron model class

    Returns:
        Decorator function that registers the bridge implementation
    """

    def decorator(bridge_class: Type["MegatronModelBridge"]) -> Type["MegatronModelBridge"]:
        register_bridge_implementation(source=source, target=target, bridge_class=bridge_class)
        return bridge_class

    return decorator<|MERGE_RESOLUTION|>--- conflicted
+++ resolved
@@ -510,26 +510,18 @@
             TextColumn("{task.fields[bridge]}"),
             disable=not (is_main_rank and show_progress),
         ) as progress:
-<<<<<<< HEAD
-            task_id = progress.add_task("Converting to HuggingFace", total=len(megatron_to_hf_plans), bridge=bridge_name)
-=======
             task_id = progress.add_task(
                 "Converting to HuggingFace", total=len(megatron_to_hf_plans), bridge=bridge_name
             )
->>>>>>> 74b06270
 
             for task in megatron_to_hf_plans:
                 # Owns param? fetch weight & module; otherwise None (bridge will broadcast)
                 local_weights = None
                 local_module = None
                 if task.pp_rank == mpu.get_pipeline_model_parallel_rank():
-<<<<<<< HEAD
-                    local_module, local_weights = self._get_param_and_module_from_vp(megatron_model, task.vp_stage, task.param_name)
-=======
                     local_module, local_weights = self._get_param_and_module_from_vp(
                         megatron_model, task.vp_stage, task.param_name
                     )
->>>>>>> 74b06270
 
                 kv_pairs = task.megatron_to_hf(local_weights, local_module)
 
@@ -784,13 +776,9 @@
         model_config = unwrap_model(megatron_model)[0].config
         pp_rank = mpu.get_pipeline_model_parallel_rank()
         for vp_stage, model in enumerate(megatron_model):
-<<<<<<< HEAD
             layer_offset = get_transformer_layer_offset(
                 model_config, pipeline_rank=pp_rank, vp_stage=vp_stage
             )
-=======
-            layer_offset = get_transformer_layer_offset(model_config, pipeline_rank=pp_rank, vp_stage=vp_stage)
->>>>>>> 74b06270
             for local_name, _ in model.named_parameters():
                 if "_extra_state" in local_name:
                     continue
@@ -818,13 +806,9 @@
                         )
                         continue
 
-<<<<<<< HEAD
                 local_module, local_weights = self._get_param_and_module_from_vp(
                     megatron_model, vp_stage, local_name
                 )
-=======
-                local_module, local_weights = self._get_param_and_module_from_vp(megatron_model, vp_stage, local_name)
->>>>>>> 74b06270
 
                 yield WeightConversionTask(
                     pp_rank=pp_rank,
