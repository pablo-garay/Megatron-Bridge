# Copyright (c) 2025, NVIDIA CORPORATION.  All rights reserved.
#
# Licensed under the Apache License, Version 2.0 (the "License");
# you may not use this file except in compliance with the License.
# You may obtain a copy of the License at
#
#     http://www.apache.org/licenses/LICENSE-2.0
#
# Unless required by applicable law or agreed to in writing, software
# distributed under the License is distributed on an "AS IS" BASIS,
# WITHOUT WARRANTIES OR CONDITIONS OF ANY KIND, either express or implied.
# See the License for the specific language governing permissions and
# limitations under the License.

import abc
import logging
import re
from collections import defaultdict
from dataclasses import dataclass
from typing import (
    Callable,
    Dict,
    Generic,
    Iterable,
    List,
    Mapping,
    NamedTuple,
    Optional,
    Tuple,
    Type,
    TypeVar,
    Union,
)

import torch
from megatron.core import parallel_state
from megatron.core import parallel_state as mpu
from megatron.core.transformer.module import MegatronModule
from megatron.core.transformer.transformer_config import TransformerConfig
from megatron.core.utils import (
    get_pg_size,
)
from rich.progress import BarColumn, Progress, TextColumn, TimeRemainingColumn
from transformers.modeling_utils import PreTrainedModel

from megatron.bridge.models.decorators.dispatch import dispatch
from megatron.bridge.models.mapping_registry import MegatronMappingRegistry
from megatron.bridge.models.model_provider_mixin import ModelProviderMixin
from megatron.bridge.models.param_mapping import MegatronParamMapping
from megatron.bridge.models.utils import get_module_and_param_from_name
from megatron.bridge.utils.common_utils import unwrap_model


logger = logging.getLogger(__name__)

MappingT = TypeVar("MappingT", bound=MegatronParamMapping)
HFPreTrained = TypeVar("HFPreTrained")
ModelProviderTarget = TypeVar("ModelProviderTarget", bound=ModelProviderMixin)
MegatronModel = TypeVar("MegatronModel", bound=MegatronModule)
_BridgeImplClass = TypeVar("_BridgeImplClass", bound="MegatronModelBridge")


class MegatronWeightTuple(NamedTuple):
    """Tuple representing a Megatron model weight with its metadata."""

    param_name: str
    weight: torch.Tensor
    vp_stage: int


class HFWeightTuple(NamedTuple):
    """Tuple representing a HuggingFace model weight with its metadata."""

    param_name: str
    weight: torch.Tensor


@dataclass(frozen=True)
class WeightConversionTask(Generic[MappingT]):
    """A unified task for converting weights between HuggingFace and Megatron formats.

    This class combines both HF->Megatron and Megatron->HF conversion tasks since they
    have different method names (hf_to_megatron vs megatron_to_hf) and can coexist safely.

    The task encapsulates all information needed for weight conversion in either direction,
    with different fields being relevant depending on the conversion type.

    Attributes:
        param_name (str): Fully-qualified, *unwrapped* parameter name (no ``module.`` prefixes).
        mapping (MappingT): Concrete :pyclass:`MegatronParamMapping` instance responsible
            for weight transformation and distribution.

        # Fields for HF->Megatron loading:
        vp_stage (Optional[int]): Virtual-pipeline stage index (required for loads).
        megatron_module (Optional[torch.nn.Module]): Reference to the Megatron model or
            sub-module that owns the parameter (required for loads).
        param_weight (Optional[torch.Tensor]): The actual parameter tensor that will
            receive the converted weight (required for loads).

        # Fields for Megatron->HF saving:
        pp_rank (Optional[int]): Pipeline-parallel rank that owns the parameter (required for saves).
    """

    param_name: str
    mapping: MappingT
    pp_rank: Optional[int] = None
    vp_stage: Optional[int] = None
    megatron_module: Optional[torch.nn.Module] = None
    param_weight: Optional[torch.Tensor] = None

    def hf_to_megatron(
        self,
        hf_weights: Union[torch.Tensor, Mapping[str, torch.Tensor]],
        megatron_module: torch.nn.Module,
    ) -> torch.Tensor:
        """Convert HuggingFace weights to Megatron format.

        This method delegates the actual conversion to the underlying mapping's
        hf_to_megatron method, which handles format transformation, tensor parallel
        distribution, and pipeline parallel communication.

        Args:
            hf_weights: HuggingFace weights to convert (single tensor or dict of tensors).
            megatron_module: Megatron module that owns the target parameter.

        Returns:
            Converted weight tensor ready for copying into Megatron parameter.

        Raises:
            ValueError: If required fields for HF->Megatron conversion are missing.
        """

        return self.mapping.hf_to_megatron(hf_weights, megatron_module, self.param_name)

    def megatron_to_hf(
        self,
        megatron_weights: Optional[torch.Tensor],
        megatron_module: Optional[torch.nn.Module],
    ) -> Dict[str, torch.Tensor]:
        """Convert Megatron weights to HuggingFace format.

        This method delegates the actual conversion to the underlying mapping's
        megatron_to_hf method, which handles tensor parallel gathering, pipeline
        parallel broadcasting, and format transformation.

        Args:
            megatron_weights: Megatron weight tensor to convert (may be None if not owned by this rank).
            megatron_module: Megatron module that owns the parameter (may be None).

        Returns:
            Dictionary mapping HuggingFace parameter names to converted tensors.

        Raises:
            ValueError: If required fields for Megatron->HF conversion are missing.
        """

        return self.mapping.megatron_to_hf(megatron_weights, megatron_module, self.param_name)


<<<<<<< HEAD
def _megatron_local_name_to_global(
    models: MegatronModule | List[MegatronModule],
    config: TransformerConfig,
    param_name: str,
    vp_stage: Optional[int] = None,
) -> str:
    """Adjust layer number and expert number from local to global numbering."""
    # PP
    pp_group = parallel_state.get_pipeline_model_parallel_group()
    if "layers." in param_name and get_pg_size(pp_group) > 1:
        match = re.match(r"^(.+?\.layers\.\d+)", param_name)
        assert match is not None
        layer_prefix = match.group(1)
        _, layer_module = get_module_and_param_from_name(models=models, param_name=layer_prefix, vp_stage=vp_stage)

        local_layer_number = int(param_name.split("layers.")[1].split(".")[0])
        global_layer_number = layer_module.layer_number - 1
        param_name = param_name.replace(
            f"layers.{local_layer_number}.",
            f"layers.{global_layer_number}.",
        )
=======
def _adjust_layer_number_to_global(name: str, layer_offset: int) -> str:
    """Adjust layer number from local to global numbering."""
    if "layers." not in name:
        return name
>>>>>>> bef79d1b

    # EP
    ep_group = parallel_state.get_expert_model_parallel_group()
    if ".mlp.experts.linear_fc" in param_name and get_pg_size(ep_group) > 1:
        num_experts = config.num_moe_experts
        num_experts_per_rank = num_experts // ep_group.size()
        local_expert_number = param_name.split(".weight")[-1]
        global_expert_number = num_experts_per_rank * ep_group.rank()
        param_name = param_name.replace(
            f".weight{local_expert_number}.",
            f".weight{global_expert_number}.",
        )

    return param_name


class MegatronModelBridge(Generic[HFPreTrained, ModelProviderTarget, MegatronModel]):
    """
    High-level orchestrator for HuggingFace ↔ Megatron model conversions.

    This abstract base class provides the framework for converting models between
    HuggingFace and Megatron formats. It acts as an orchestrator that coordinates
    the conversion process without directly handling the complex details of
    tensor parallelism or weight transformations.

    The bridge pattern separates concerns:
    - MegatronModelBridge: Orchestrates the overall conversion process
    - MegatronMappingRegistry: Manages parameter name mappings
    - MegatronParamMapping: Handles actual weight transformations and distribution

    Key responsibilities:
    1. Build conversion plans that map each parameter to its appropriate bridge
    2. Execute plans with proper error handling and progress tracking
    3. Provide utilities for configuration translation
    4. Handle virtual pipeline parallelism (VP) complexities

    To implement a bridge for a new model architecture:

    1. Create a subclass decorated with @MegatronModelBridge.register_bridge:

        .. code-block:: python

            @MegatronModelBridge.register_bridge(source=LlamaForCausalLM, target=GPTModel)
            class MegatronCausalLlamaBridge(MegatronModelBridge):
                pass

    2. Implement provider_bridge to create Megatron configurations:

        .. code-block:: python

            def provider_bridge(self, hf_pretrained) -> LlamaModelProvider:
                return LlamaModelProvider(
                    num_layers=hf_pretrained.config.num_hidden_layers,
                    hidden_size=hf_pretrained.config.hidden_size,
                    ...
                )

    3. Implement mapping_registry to define weight mappings:

        .. code-block:: python

            def mapping_registry(self) -> MegatronMappingRegistry:
                return MegatronMappingRegistry(
                    AutoMapping(
                        megatron_param="embedding.word_embeddings.weight",
                        hf_param="model.embed_tokens.weight"
                    ),
                    ...
                )

    Example:
        .. code-block:: python

            # The bridge is typically not instantiated directly
            # Instead, use AutoBridge or AutoBridge which handle this
            bridge = AutoBridge.from_hf_pretrained("meta-llama/Llama-3-8B")
            provider = bridge.to_megatron_provider()

    Note:
        This class uses generic type parameters to ensure type safety:
        - HFPreTrained: The HuggingFace model type
        - ModelProviderTarget: The Megatron model provider type
        - MegatronModel: The Megatron model type
    """

    @abc.abstractmethod
    def provider_bridge(self, hf_pretrained: HFPreTrained) -> ModelProviderTarget:
        """Create a Megatron model provider from HuggingFace configuration.

        This abstract method must be implemented by subclasses to translate
        HuggingFace model configurations into Megatron model provider instances.
        The provider contains all necessary configuration for creating Megatron models.

        Args:
            hf_pretrained (HFPreTrained): HuggingFace model or configuration
                containing the source model's architecture details.

        Returns:
            ModelProviderTarget: A configured model provider instance (e.g.,
                GPTModelProvider, LlamaModelProvider) ready to create Megatron
                models.

        Example:
            .. code-block:: python

                def provider_bridge(self, hf_pretrained):
                    return LlamaModelProvider(
                        num_layers=hf_pretrained.config.num_hidden_layers,
                        hidden_size=hf_pretrained.config.hidden_size,
                        num_attention_heads=hf_pretrained.config.num_attention_heads,
                        ffn_hidden_size=hf_pretrained.config.intermediate_size,
                        # ... other configuration mappings
                    )
        """
        raise NotImplementedError("Subclass must implement bridge method")

    @abc.abstractmethod
    def mapping_registry(self) -> MegatronMappingRegistry:
        """Define weight mappings between HuggingFace and Megatron formats.

        This abstract method must be implemented by subclasses to specify how
        parameters map between the two formats. The returned MegatronMappingRegistry
        contains all param mappings needed for the model architecture.

        Returns:
            MegatronMappingRegistry: MegatronMappingRegistry containing all weight
                mapping definitions.

        Example:
            .. code-block:: python

                def mapping_registry(self):
                    return MegatronMappingRegistry(
                        AutoMapping(
                            megatron_param="embedding.word_embeddings.weight",
                            hf_param="model.embed_tokens.weight"
                        ),
                        QKVMapping(
                            megatron_param="decoder.layers.*.self_attention.linear_qkv.weight",
                            q="model.layers.*.self_attn.q_proj.weight",
                            k="model.layers.*.self_attn.k_proj.weight",
                            v="model.layers.*.self_attn.v_proj.weight"
                        ),
                        # ... more param mappings
                    )
        """
        raise NotImplementedError("Subclass must implement mapping_registry method")

    def load_weights_hf_to_megatron(
        self, hf_pretrained: HFPreTrained, megatron_model: Union[MegatronModel, List[MegatronModel]]
    ) -> List[MegatronModel]:
        """Load HuggingFace weights into Megatron models.

        This method orchestrates the complete weight loading process from HuggingFace
        format to Megatron's distributed format. It builds a conversion plan and
        executes it with proper progress tracking and error handling.

        The actual weight transformations and distribution are delegated to the
        appropriate MegatronParamMapping instances based on the state mappings.

        Args:
            hf_pretrained (HFPreTrained): HuggingFace model or state source containing the
                weights to load.
            megatron_model (Union[MegatronModel, List[MegatronModel]]): Megatron model instance
                or list of model instances (one per virtual pipeline stage).

        Returns:
            List[MegatronModel]: The input megatron_model as a list with loaded weights.

        Process:
        1. Build a plan mapping each Megatron parameter to its source
        2. For each parameter in the plan:
            - Fetch source weights from HuggingFace state
            - Apply format transformation via the param mapping
            - Distribute to appropriate TP/PP ranks
            - Copy into the Megatron parameter

        Example:
            .. code-block:: python

                hf_model = PreTrainedCausalLM.from_pretrained("gpt2")
                megatron_model = create_megatron_model()  # Single model or list
                bridge.load_weights_hf_to_megatron(hf_model, megatron_model)

        Note:
            Progress is shown only on rank 0 to avoid cluttered output in
            distributed environments.

        Raises:
            ValueError: If hf_pretrained doesn't have state attribute or if weight shapes don't match.
            AttributeError: If required HF weights are missing.
        """
        if not isinstance(megatron_model, list):
            megatron_model = [megatron_model]

        hf_to_megatron_plans = list(self._build_plan_hf_to_megatron(hf_pretrained, megatron_model))

        hf_state_dict: Mapping[str, torch.Tensor] = hf_pretrained.state if hasattr(hf_pretrained, "state") else {}

        is_main_rank = not torch.distributed.is_initialized() or torch.distributed.get_rank() == 0
        bridge_name = self.__class__.__name__

        with Progress(
            TextColumn("[progress.description]{task.description}"),
            BarColumn(),
            TextColumn("[progress.percentage]{task.percentage:>3.0f}%"),
            TimeRemainingColumn(),
            TextColumn("({task.completed}/{task.total})"),
            TextColumn("{task.fields[bridge]}"),
            disable=not is_main_rank,
        ) as progress:
            task_id = progress.add_task(
                f"Loading from {hf_pretrained.model_name_or_path}", total=len(hf_to_megatron_plans), bridge=bridge_name
            )

            for task in hf_to_megatron_plans:
                # 1) Fetch source tensor(s) from HF state dict
                if isinstance(task.mapping.hf_param, str):
                    hf_weights = hf_state_dict[task.mapping.hf_param]
                else:
                    hf_weights = {k: hf_state_dict[v] for k, v in task.mapping.hf_param.items()}

                # 2) Delegate conversion & distribution to the bridge
                local_weights = task.hf_to_megatron(hf_weights, task.megatron_module)

                # 3) Copy into Megatron param if this rank received a shard
                if local_weights is not None:
                    # Assert that param_weight is not None for HF->Megatron tasks
                    assert task.param_weight is not None, "param_weight is required for HF->Megatron conversion"

                    # Check shape compatibility before copying
                    if local_weights.shape != task.param_weight.shape:
                        raise ValueError(
                            f"Shape mismatch for megatron param {task.mapping.megatron_param}:\n"
                            f"  Expected shape: {task.param_weight.shape}\n"
                            f"  Got shape: {local_weights.shape}\n"
                            f"  Bridge type: {type(task.mapping).__name__}\n"
                            f"  HF mapping: {task.mapping.hf_param}"
                        )
                    task.param_weight.data.copy_(local_weights)

                progress.update(task_id, advance=1)

        self._broadcast_shared_embeddings(megatron_model)
        return megatron_model

    def stream_weights_hf_to_megatron(
        self, hf_pretrained: HFPreTrained, megatron_model: Union[MegatronModel, List[MegatronModel]]
    ) -> Iterable[MegatronWeightTuple]:
        """Generator variant of load_weights_hf_to_megatron for streaming weight conversion.

        This method provides a memory-efficient way to convert weights by yielding
        them one at a time instead of loading all at once. Useful for processing
        very large models or when implementing custom weight handling logic.

        Args:
            hf_pretrained (HFPreTrained): HuggingFace model or state source containing
                the weights.
            megatron_model (Union[MegatronModel, List[MegatronModel]]): Megatron model instance
                or list of model instances to extract configuration from.

        Yields:
            MegatronWeightTuple: Named tuples containing:
                - vp_stage: Index of the model in megatron_model list
                - param_name: Name of the parameter
                - weight: Transformed weight tensor for this rank

        Example:
            .. code-block:: python

                # Process weights one by one
                for weight_tuple in bridge.stream_weights_hf_to_megatron(hf_model, megatron_model):
                    print(f"Processing {weight_tuple.param_name}: {weight_tuple.weight.shape}")
                    # Custom processing logic here

        Note:
            Only yields weights that belong to the current rank after TP/PP distribution.

        Raises:
            ValueError: If input parameters are invalid.
        """

        if not isinstance(megatron_model, list):
            megatron_model = [megatron_model]

        for task in self._build_plan_hf_to_megatron(hf_pretrained, megatron_model):
            hf_state_dict: Mapping[str, torch.Tensor] = hf_pretrained.state
            if isinstance(task.mapping.hf_param, str):
                hf_weights = hf_state_dict[task.mapping.hf_param]
            else:
                hf_weights = {k: hf_state_dict[v] for k, v in task.mapping.hf_param.items()}

            local_weights = task.hf_to_megatron(hf_weights, task.megatron_module)
            if local_weights is not None:
                # Assert that vp_stage is not None for HF->Megatron tasks
                yield MegatronWeightTuple(task.param_name, local_weights, task.vp_stage)

    def stream_weights_megatron_to_hf(
        self,
        megatron_model: Union[MegatronModel, List[MegatronModel]],
        hf_pretrained: HFPreTrained,
        cpu: bool = True,
        show_progress: bool = True,
    ) -> Iterable[HFWeightTuple]:
        """Export Megatron weights to HuggingFace format.

        This method orchestrates the conversion of weights from Megatron's distributed
        format back to HuggingFace format. It handles gathering from tensor parallel
        ranks, broadcasting across pipeline parallel ranks, and format conversions.
        All ranks receive the full tensors.

        The export order is determined automatically:
        - First tries safetensors order (if key_to_filename_map is available)
        - Falls back to HuggingFace state dict order

        Args:
            megatron_model (Union[MegatronModel, List[MegatronModel]]): Megatron model instance
                or list of model instances (one per virtual pipeline stage).
            hf_pretrained (HFPreTrained): HuggingFace model/config for metadata
                and mapping info.
            cpu (bool, optional): Whether to move tensors to CPU before yielding.
                Defaults to True.
            show_progress (bool, optional): Display progress bar during export.
                Defaults to True.

        Yields:
            HFWeightTuple: Named tuples of (param_name, weight_tensor) in HF format.

        Example:
            .. code-block:: python

                # Export weights
                for name, weight in bridge.stream_weights_megatron_to_hf(megatron_model, hf_config):
                    print(f"Exported {name}: {weight.shape}")

        Raises:
            ValueError: If input parameters are invalid.

        Note:
            All ranks yield the full tensors after gathering from distributed format.
        """

        if not isinstance(megatron_model, list):
            megatron_model = [megatron_model]

        megatron_to_hf_plans = list(self._build_plan_megatron_to_hf(megatron_model, hf_pretrained))

        is_main_rank = not torch.distributed.is_initialized() or torch.distributed.get_rank() == 0
        bridge_name = self.__class__.__name__

        with Progress(
            TextColumn("[progress.description]{task.description}"),
            BarColumn(),
            TextColumn("[progress.percentage]{task.percentage:>3.0f}%"),
            TimeRemainingColumn(),
            TextColumn("({task.completed}/{task.total})"),
            TextColumn("{task.fields[bridge]}"),
            disable=not (is_main_rank and show_progress),
        ) as progress:
            task_id = progress.add_task(
                "Converting to HuggingFace", total=len(megatron_to_hf_plans), bridge=bridge_name
            )

            for task in megatron_to_hf_plans:
                # Owns param? fetch weight & module; otherwise None (bridge will broadcast)
                local_weights = None
                local_module = None
                if task.pp_rank == mpu.get_pipeline_model_parallel_rank():
                    local_module, local_weights = get_module_and_param_from_name(
                        megatron_model,
                        task.param_name,
                        task.vp_stage,
                    )

                kv_pairs = task.megatron_to_hf(local_weights, local_module)

                # All ranks get the full tensor
                for name, tensor in kv_pairs.items():
                    yield HFWeightTuple(name, tensor.cpu() if cpu else tensor)

                progress.update(task_id, advance=1)

    def dtype_from_hf(self, config, default=None):
        """Extract torch dtype from a HuggingFace config.

        This utility method handles the conversion of dtype specifications in
        HuggingFace configs to PyTorch dtype objects. Supports both direct
        torch.dtype objects and string representations.

        Args:
            config: HuggingFace configuration object with a torch_dtype attribute.
            default (Any, optional): Default value to return if torch_dtype is
                not str or torch.dtype. Defaults to None.

        Returns:
            torch.dtype: The corresponding PyTorch dtype.

        Raises:
            AssertionError: If config doesn't have torch_dtype attribute.
            ValueError: If torch_dtype is neither a string nor torch.dtype.

        Example:
            .. code-block:: python

                dtype = bridge.dtype_from_hf(hf_config)
                print(dtype)  # torch.float16
        """
        assert hasattr(config, "torch_dtype"), "Expected config to have attr `torch_dtype`"
        torch_dtype = config.torch_dtype
        if isinstance(torch_dtype, torch.dtype):
            return torch_dtype
        elif isinstance(torch_dtype, str):
            return self.dtype_from_str(torch_dtype)
        elif default is not None:
            return default

        raise ValueError("torch_dtype is not of type str/torch.dtype")

    def dtype_from_str(self, dtype: str) -> torch.dtype:
        """Convert a string precision identifier to equivalent torch dtype.

        This utility method handles various string representations of PyTorch
        data types, including common abbreviations and mixed precision formats.

        Args:
            dtype (str): String representation of dtype (e.g., "float16", "fp16",
                "bf16-mixed").

        Returns:
            torch.dtype: Corresponding PyTorch dtype (defaults to float32 if unknown).

        Supported formats:
            - float16/fp16/16/16-mixed → torch.float16
            - bfloat16/bf16-mixed → torch.bfloat16
            - Others → torch.float32 (default)

        Example:
            .. code-block:: python

                dtype = bridge.dtype_from_str("fp16")
                print(dtype)  # torch.float16

                dtype = bridge.dtype_from_str("bf16-mixed")
                print(dtype)  # torch.bfloat16
        """
        assert isinstance(dtype, str)
        if dtype in ["float16", "fp16", "16", "16-mixed"]:
            return torch.float16
        elif dtype in ["bfloat16", "bf16-mixed"]:
            return torch.bfloat16
        else:
            return torch.float32

    def make_vocab_size_divisible_by(self, vocab_size: int) -> int:
        """Calculate an appropriate divisor for vocabulary size padding.

        Megatron requires vocabulary sizes to be divisible by certain values for
        efficient tensor parallelism. This method finds the largest power of 2
        (up to 128) that evenly divides the vocabulary size.

        Args:
            vocab_size (int): Original vocabulary size from the model.

        Returns:
            int: Largest power of 2 (≤ 128) that divides vocab_size.

        Example:
            .. code-block:: python

                # For vocab_size=50257 (GPT-2)
                divisor = bridge.make_vocab_size_divisible_by(50257)
                print(divisor)  # 1 (50257 is prime)

                # For vocab_size=32000 (Llama)
                divisor = bridge.make_vocab_size_divisible_by(32000)
                print(divisor)  # 128

        Note:
            The returned value is used by Megatron to potentially pad the
            vocabulary to ensure efficient parallelization.
        """
        base = 128
        while vocab_size % base != 0:
            base //= 2
        return base

    def _get_provider_from_model(self, model: MegatronModule) -> ModelProviderTarget:
        """Extract provider/config from model."""
        model = unwrap_model(model)
        return model.config

    def _unwrap_name(self, name: str) -> str:
        """Unwrap name from DDP or other wrappers.

        Args:
            name: Parameter name that may have 'module.' prefixes

        Returns:
            Unwrapped parameter name with 'module.' prefixes removed

        Example:
            'module.module.decoder.weight' -> 'decoder.weight'
        """
        if not isinstance(name, str):
            raise ValueError(f"name must be a string, got {type(name)}")

        while name.startswith("module."):
            name = name[len("module.") :]
        return name

    def _broadcast_shared_embeddings(self, megatron_model: Union[MegatronModel, List[MegatronModel]]) -> None:
        """Broadcast shared embeddings and output weights across embedding group.

        When embeddings and output weights are shared and pipeline parallelism is enabled,
        this method ensures all ranks in the embedding group have the same weights by
        broadcasting from rank 0.

        Args:
            megatron_model: Megatron model instance or list of model instances.
        """
        unwrapped_model = unwrap_model(megatron_model)[0]
        model_config = unwrapped_model.config
        if model_config.share_embeddings_and_output_weights and model_config.pipeline_model_parallel_size > 1:
            # Broadcast embeddings and output weights from rank 0 to embedding group
            embd_group = mpu.get_embedding_group()
            embd_group_ranks = torch.distributed.get_process_group_ranks(embd_group)
            if embd_group is not None and torch.distributed.get_rank() in embd_group_ranks:
                # Get embeddings and output weights from rank 0
                if hasattr(unwrapped_model, "embedding") and hasattr(unwrapped_model.embedding, "word_embeddings"):
                    embd_weights = unwrapped_model.embedding.word_embeddings.weight.data
                else:
                    assert hasattr(unwrapped_model, "output_layer"), "Output layer not found"
                    embd_weights = torch.empty_like(unwrapped_model.output_layer.weight.data)
                torch.distributed.broadcast(embd_weights, src=embd_group_ranks[0], group=embd_group)
                if hasattr(unwrapped_model, "output_layer"):
                    unwrapped_model.output_layer.weight.data.copy_(embd_weights)

    def _collect_all_params_info(self, models: List[MegatronModule]) -> List[Tuple[int, Optional[int], str]]:
        """Collect all parameter names across PP/VP stages.

        Args:
            models: List of Megatron model instances

        Returns:
            List of tuples (pp_rank, vp_stage, param_name) for all parameters
            across all pipeline parallel ranks.

        Note:
            This method uses all_gather to collect parameter information from
            all pipeline parallel ranks to build a complete view of the model.
        """

        pp_rank = mpu.get_pipeline_model_parallel_rank()

        # Collect parameter names from this pipeline rank's model parameters
        local_param_infos = []
        for vp_stage, model in enumerate(models):
            for local_param_name, _ in model.named_parameters():
                local_param_infos.append((pp_rank, vp_stage if len(models) > 1 else None, local_param_name))

        # All-gather across PP ranks
        gathered_param_infos = [None] * mpu.get_pipeline_model_parallel_world_size()
        torch.distributed.all_gather_object(
            gathered_param_infos, local_param_infos, group=mpu.get_pipeline_model_parallel_group()
        )

        # Flatten
        all_param_infos = sum(gathered_param_infos, [])
        return all_param_infos

    def _build_plan_hf_to_megatron(
        self, hf_pretrained: HFPreTrained, megatron_model: List[MegatronModel]
    ) -> Iterable[WeightConversionTask]:
        """Construct the *HF ➜ Megatron* load plan.

        The algorithm walks over every parameter of every destination model,
        asks the :class:`MegatronMappingRegistry` whether it has a mapping for that
        parameter, and – if the corresponding HF weights actually exist – yields
        an :class:`_HFLoadTask` describing exactly how that parameter will be
        populated.
        """

        mapping_registry = self.mapping_registry()
        hf_state_dict = hf_pretrained.state if hasattr(hf_pretrained, "state") else {}
        model_config = unwrap_model(megatron_model)[0].config
        pp_rank = mpu.get_pipeline_model_parallel_rank()
        for vp_stage, model in enumerate(megatron_model):
            for local_name, _ in model.named_parameters():
                if "_extra_state" in local_name:
                    continue

                local_name = self._unwrap_name(local_name)
                global_name = _megatron_local_name_to_global(megatron_model, model_config, local_name, vp_stage)
                mapping = mapping_registry.megatron_to_hf_lookup(global_name)

                if not mapping:
                    logger.warning(f"WARNING: No megatron to hf mapping found for {global_name}")
                    continue

                # ensure hf weights exist
                if isinstance(mapping.hf_param, str):
                    if mapping.hf_param not in hf_state_dict:
                        logger.warning(f"WARNING: Can't find {mapping.hf_param} in hf_state_dict")
                        continue
                else:
                    missing_params = [
                        hf_param for hf_param in mapping.hf_param.values() if hf_param not in hf_state_dict
                    ]
                    if missing_params:
                        logger.warning(
                            f"WARNING: Can't find the following HF parameters in hf_state_dict: {missing_params}"
                        )
                        continue

                local_module, local_weights = get_module_and_param_from_name(megatron_model, local_name, vp_stage)

                yield WeightConversionTask(
                    pp_rank=pp_rank,
                    vp_stage=vp_stage,
                    param_name=local_name,
                    megatron_module=local_module,
                    param_weight=local_weights,
                    mapping=mapping,
                )

    def _build_plan_megatron_to_hf(
        self,
        megatron_model: List[MegatronModel],
        hf_pretrained: HFPreTrained,
    ) -> Iterable[WeightConversionTask]:
        """Construct the *Megatron ➜ HF* save plan.

        Uses safetensors ordering if available (when key_to_filename_map exists),
        otherwise falls back to HuggingFace state dict ordering.

        Args:
            megatron_model (List[MegatronModel]): List of local Megatron
                *pipeline* replicas (length ≥ 1, length > 1 only when
                virtual-pipeline-parallelism (VP) is enabled).
            hf_pretrained (HFPreTrained): HF model whose *state* object provides
                ordering information.

        Returns:
            Iterable[WeightConversionTask]: The save plan.
        """

        # Ensure hf_pretrained has the required state structure
        if not (hasattr(hf_pretrained, "state") and hasattr(hf_pretrained.state, "source")):
            raise ValueError("hf_pretrained.state.source is required for weight ordering")

        # Try safetensors order first, fallback to hf order
        if hasattr(hf_pretrained.state.source, "key_to_filename_map"):
            # Use safetensors ordering (grouped by file, then by key)
            key_to_filename: Mapping[str, str] = hf_pretrained.state.source.key_to_filename_map
            filename_to_keys = defaultdict(list)
            for key, filename in key_to_filename.items():
                filename_to_keys[filename].append(key)

            hf_keys = (key for fname in sorted(filename_to_keys.keys()) for key in filename_to_keys[fname])
        else:
            # Fallback to hf order
            hf_keys: Iterable[str] = hf_pretrained.state.source.get_all_keys()

        model_config = unwrap_model(megatron_model)[0].config
        mapping_registry = self.mapping_registry()
        emitted = set()

        param_locations = defaultdict(list)
        for pp_rank, vp_stage, local_name in self._collect_all_params_info(megatron_model):
            local_name = self._unwrap_name(local_name)
            global_name = _megatron_local_name_to_global(megatron_model, model_config, local_name, vp_stage)
            param_locations[global_name].append((pp_rank, vp_stage, local_name))

        for hf_key in hf_keys:
            mapping = mapping_registry.hf_to_megatron_lookup(hf_key)
            if not mapping:
                logger.warning(f"WARNING: No hf to megatron mapping found for {hf_key}")
                continue

            global_name = mapping.megatron_param if hasattr(mapping, "megatron_param") else None
            if not global_name or global_name in emitted:
                continue

            if global_name not in param_locations:
                # HF layer is not in current PP rank of Megatron model
                param_locations[global_name].append((None, None, global_name))

            emitted.add(global_name)
            pp_rank, vp_stage, local_name = sorted(param_locations[global_name])[0]
            yield WeightConversionTask(
                pp_rank=pp_rank,
                vp_stage=vp_stage,
                param_name=local_name,
                mapping=mapping,
            )

    @classmethod
    def register_bridge(
        cls, *, source: Type[PreTrainedModel], target: Type[MegatronModel]
    ) -> Callable[[_BridgeImplClass], _BridgeImplClass]:
        """Class decorator for registering bridge implementations.

        This decorator registers a MegatronModelBridge subclass with the dispatch
        system, enabling automatic routing of conversions based on the source
        HuggingFace model type and target Megatron model type.

        Args:
            source (Type[PreTrainedModel]): HuggingFace PreTrainedModel class
                (e.g., LlamaForCausalLM).
            target (Type[MegatronModel]): Megatron model class (e.g., GPTModel).

        Returns:
            Callable[[_BridgeImplClass], _BridgeImplClass]: Decorator function
                that registers the bridge implementation.

        Example:
            .. code-block:: python

                @MegatronModelBridge.register_bridge(source=LlamaForCausalLM, target=GPTModel)
                class MegatronCausalLlamaBridge(MegatronModelBridge):
                    def provider_bridge(self, hf_pretrained):
                        # Implementation
                        pass

                    def mapping_registry(self):
                        # Implementation
                        pass

        Note:
            The decorated class is registered with multiple dispatchers to handle
            different conversion scenarios. The registration is automatic when the
            class is defined.
        """

        return create_bridge_decorator(source=source, target=target)


def is_tensor_parallel(param) -> bool:
    """Check if a parameter is tensor parallel distributed."""
    return hasattr(param, "tensor_model_parallel") and param.tensor_model_parallel


# Core dispatch functions
@dispatch
def get_model_bridge(hf_architecture) -> "MegatronModelBridge":
    """Get the appropriate model bridge for a given HuggingFace architecture."""
    ...


@dispatch
def stream_weights_megatron_to_hf(
    dispatch_instance: MegatronModel,
    megatron_model: Union[MegatronModel, List[MegatronModel]],
    hf_pretrained: HFPreTrained,
    cpu: bool = True,
    show_progress: bool = True,
) -> Iterable[HFWeightTuple]:
    """Bridge Megatron model state to HuggingFace format."""
    ...


def register_bridge_implementation(
    *,
    source: Type["PreTrainedModel"],
    target: Type["MegatronModule"],
    bridge_class: Type["MegatronModelBridge"],
) -> None:
    """Register a bridge implementation with the dispatch system.

    Args:
        source: HuggingFace PreTrainedModel class (e.g., LlamaForCausalLM)
        target: Megatron model class (e.g., GPTModel)
        bridge_class: MegatronModelBridge implementation class
    """
    bridge_class_name = bridge_class.__name__

    @get_model_bridge.impl(source)
    def _get_model_bridge_impl(_) -> "MegatronModelBridge":
        bridge = bridge_class()
        return bridge

    @stream_weights_megatron_to_hf.impl((source, target))
    def _megatron_to_hf_registered_impl(
        _,
        megatron_model: Union[MegatronModel, List[MegatronModel]],
        hf_pretrained: HFPreTrained,
        cpu: bool = True,
        show_progress: bool = True,
    ) -> Iterable[HFWeightTuple]:
        bridge = bridge_class()
        return bridge.stream_weights_megatron_to_hf(
            megatron_model, hf_pretrained, cpu=cpu, show_progress=show_progress
        )

    # Set meaningful names for debugging
    _get_model_bridge_impl.__name__ = f"_bridge_with_{bridge_class_name}"
    _megatron_to_hf_registered_impl.__name__ = f"_megatron_to_hf_with_{bridge_class_name}"


def create_bridge_decorator(
    *, source: Type["PreTrainedModel"], target: Type["MegatronModule"]
) -> Callable[[Type["MegatronModelBridge"]], Type["MegatronModelBridge"]]:
    """Create a decorator for registering bridge implementations.

    Args:
        source: HuggingFace PreTrainedModel class
        target: Megatron model class

    Returns:
        Decorator function that registers the bridge implementation
    """

    def decorator(bridge_class: Type["MegatronModelBridge"]) -> Type["MegatronModelBridge"]:
        register_bridge_implementation(source=source, target=target, bridge_class=bridge_class)
        return bridge_class

    return decorator<|MERGE_RESOLUTION|>--- conflicted
+++ resolved
@@ -45,7 +45,7 @@
 
 from megatron.bridge.models.decorators.dispatch import dispatch
 from megatron.bridge.models.mapping_registry import MegatronMappingRegistry
-from megatron.bridge.models.model_provider_mixin import ModelProviderMixin
+from megatron.bridge.models.model_provider import ModelProviderProtocol
 from megatron.bridge.models.param_mapping import MegatronParamMapping
 from megatron.bridge.models.utils import get_module_and_param_from_name
 from megatron.bridge.utils.common_utils import unwrap_model
@@ -55,7 +55,7 @@
 
 MappingT = TypeVar("MappingT", bound=MegatronParamMapping)
 HFPreTrained = TypeVar("HFPreTrained")
-ModelProviderTarget = TypeVar("ModelProviderTarget", bound=ModelProviderMixin)
+ModelProviderTarget = TypeVar("ModelProviderTarget", bound=ModelProviderProtocol)
 MegatronModel = TypeVar("MegatronModel", bound=MegatronModule)
 _BridgeImplClass = TypeVar("_BridgeImplClass", bound="MegatronModelBridge")
 
@@ -86,19 +86,17 @@
     with different fields being relevant depending on the conversion type.
 
     Attributes:
-        param_name (str): Fully-qualified, *unwrapped* parameter name (no ``module.`` prefixes).
+        param_name (str): *unwrapped, local* parameter name (no ``module.`` prefixes).
         mapping (MappingT): Concrete :pyclass:`MegatronParamMapping` instance responsible
             for weight transformation and distribution.
 
-        # Fields for HF->Megatron loading:
+        pp_rank (Optional[int]): Pipeline-parallel rank that owns the parameter (required for saves).
         vp_stage (Optional[int]): Virtual-pipeline stage index (required for loads).
         megatron_module (Optional[torch.nn.Module]): Reference to the Megatron model or
             sub-module that owns the parameter (required for loads).
         param_weight (Optional[torch.Tensor]): The actual parameter tensor that will
             receive the converted weight (required for loads).
 
-        # Fields for Megatron->HF saving:
-        pp_rank (Optional[int]): Pipeline-parallel rank that owns the parameter (required for saves).
     """
 
     param_name: str
@@ -108,56 +106,7 @@
     megatron_module: Optional[torch.nn.Module] = None
     param_weight: Optional[torch.Tensor] = None
 
-    def hf_to_megatron(
-        self,
-        hf_weights: Union[torch.Tensor, Mapping[str, torch.Tensor]],
-        megatron_module: torch.nn.Module,
-    ) -> torch.Tensor:
-        """Convert HuggingFace weights to Megatron format.
-
-        This method delegates the actual conversion to the underlying mapping's
-        hf_to_megatron method, which handles format transformation, tensor parallel
-        distribution, and pipeline parallel communication.
-
-        Args:
-            hf_weights: HuggingFace weights to convert (single tensor or dict of tensors).
-            megatron_module: Megatron module that owns the target parameter.
-
-        Returns:
-            Converted weight tensor ready for copying into Megatron parameter.
-
-        Raises:
-            ValueError: If required fields for HF->Megatron conversion are missing.
-        """
-
-        return self.mapping.hf_to_megatron(hf_weights, megatron_module, self.param_name)
-
-    def megatron_to_hf(
-        self,
-        megatron_weights: Optional[torch.Tensor],
-        megatron_module: Optional[torch.nn.Module],
-    ) -> Dict[str, torch.Tensor]:
-        """Convert Megatron weights to HuggingFace format.
-
-        This method delegates the actual conversion to the underlying mapping's
-        megatron_to_hf method, which handles tensor parallel gathering, pipeline
-        parallel broadcasting, and format transformation.
-
-        Args:
-            megatron_weights: Megatron weight tensor to convert (may be None if not owned by this rank).
-            megatron_module: Megatron module that owns the parameter (may be None).
-
-        Returns:
-            Dictionary mapping HuggingFace parameter names to converted tensors.
-
-        Raises:
-            ValueError: If required fields for Megatron->HF conversion are missing.
-        """
-
-        return self.mapping.megatron_to_hf(megatron_weights, megatron_module, self.param_name)
-
-
-<<<<<<< HEAD
+
 def _megatron_local_name_to_global(
     models: MegatronModule | List[MegatronModule],
     config: TransformerConfig,
@@ -179,12 +128,6 @@
             f"layers.{local_layer_number}.",
             f"layers.{global_layer_number}.",
         )
-=======
-def _adjust_layer_number_to_global(name: str, layer_offset: int) -> str:
-    """Adjust layer number from local to global numbering."""
-    if "layers." not in name:
-        return name
->>>>>>> bef79d1b
 
     # EP
     ep_group = parallel_state.get_expert_model_parallel_group()
@@ -333,6 +276,43 @@
         """
         raise NotImplementedError("Subclass must implement mapping_registry method")
 
+    def _all_megatron_global_param_names(self, megatron_model: Union[MegatronModel, List[MegatronModel]]) -> List[str]:
+        """Get all parameter names across all pipeline parallel ranks."""
+        # Cache the result after first call
+        if hasattr(self, '_cached_param_names'):
+            return self._cached_param_names
+        
+        # Compute the result
+        pp_group = parallel_state.get_pipeline_model_parallel_group()
+        model_config = unwrap_model(megatron_model)[0].config
+        global_param_names = []
+        
+        # Ensure megatron_model is a list for consistent handling
+        models_list = megatron_model if isinstance(megatron_model, list) else [megatron_model]
+        
+        for vp_stage, model in enumerate(models_list):
+            for local_param_name, _ in model.named_parameters():
+                global_param_name = _megatron_local_name_to_global(models_list, model_config, local_param_name, vp_stage)
+                global_param_names.append(global_param_name)
+
+            # Process state_dict for expert_bias parameters for this specific model and vp_stage
+            for local_param_name in model.state_dict().keys():
+                if "_extra_state" not in local_param_name and "expert_bias" in local_param_name:
+                    global_param_name = _megatron_local_name_to_global(models_list, model_config, local_param_name, vp_stage)
+                    global_param_names.append(global_param_name)
+        
+        gathered_global_param_names = [None] * pp_group.size()
+        torch.distributed.all_gather_object(gathered_global_param_names, global_param_names, group=pp_group)
+
+        # flatten the list, sort it and remove duplicates
+        gathered_global_param_names = list(set(sum(gathered_global_param_names, [])))
+        
+        # Cache the result
+        self._cached_param_names = gathered_global_param_names.sort()
+        
+        return gathered_global_param_names
+
+
     def load_weights_hf_to_megatron(
         self, hf_pretrained: HFPreTrained, megatron_model: Union[MegatronModel, List[MegatronModel]]
     ) -> List[MegatronModel]:
@@ -380,7 +360,7 @@
         if not isinstance(megatron_model, list):
             megatron_model = [megatron_model]
 
-        hf_to_megatron_plans = list(self._build_plan_hf_to_megatron(hf_pretrained, megatron_model))
+        hf_to_megatron_plans = self._build_plan_hf_to_megatron(hf_pretrained, megatron_model)
 
         hf_state_dict: Mapping[str, torch.Tensor] = hf_pretrained.state if hasattr(hf_pretrained, "state") else {}
 
@@ -401,6 +381,8 @@
             )
 
             for task in hf_to_megatron_plans:
+                if task is None:
+                    continue
                 # 1) Fetch source tensor(s) from HF state dict
                 if isinstance(task.mapping.hf_param, str):
                     hf_weights = hf_state_dict[task.mapping.hf_param]
@@ -408,7 +390,7 @@
                     hf_weights = {k: hf_state_dict[v] for k, v in task.mapping.hf_param.items()}
 
                 # 2) Delegate conversion & distribution to the bridge
-                local_weights = task.hf_to_megatron(hf_weights, task.megatron_module)
+                local_weights = task.mapping.hf_to_megatron(hf_weights, task.megatron_module, task.param_name)
 
                 # 3) Copy into Megatron param if this rank received a shard
                 if local_weights is not None:
@@ -471,13 +453,15 @@
             megatron_model = [megatron_model]
 
         for task in self._build_plan_hf_to_megatron(hf_pretrained, megatron_model):
+            if task is None:
+                continue
             hf_state_dict: Mapping[str, torch.Tensor] = hf_pretrained.state
             if isinstance(task.mapping.hf_param, str):
                 hf_weights = hf_state_dict[task.mapping.hf_param]
             else:
                 hf_weights = {k: hf_state_dict[v] for k, v in task.mapping.hf_param.items()}
 
-            local_weights = task.hf_to_megatron(hf_weights, task.megatron_module)
+            local_weights = task.mapping.hf_to_megatron(hf_weights, task.megatron_module, task.param_name)
             if local_weights is not None:
                 # Assert that vp_stage is not None for HF->Megatron tasks
                 yield MegatronWeightTuple(task.param_name, local_weights, task.vp_stage)
@@ -559,7 +543,7 @@
                         task.vp_stage,
                     )
 
-                kv_pairs = task.megatron_to_hf(local_weights, local_module)
+                kv_pairs = task.mapping.megatron_to_hf(local_weights, local_module, task.param_name)
 
                 # All ranks get the full tensor
                 for name, tensor in kv_pairs.items():
@@ -771,6 +755,10 @@
         hf_state_dict = hf_pretrained.state if hasattr(hf_pretrained, "state") else {}
         model_config = unwrap_model(megatron_model)[0].config
         pp_rank = mpu.get_pipeline_model_parallel_rank()
+        global_names = self._all_megatron_global_param_names(megatron_model)
+        global_names_dict = {name: idx for idx, name in enumerate(global_names)}
+
+        plans = [None] * len(global_names)
         for vp_stage, model in enumerate(megatron_model):
             for local_name, _ in model.named_parameters():
                 if "_extra_state" in local_name:
@@ -778,6 +766,8 @@
 
                 local_name = self._unwrap_name(local_name)
                 global_name = _megatron_local_name_to_global(megatron_model, model_config, local_name, vp_stage)
+                assert global_name in global_names_dict, f"unrecognized global name '{global_name}'"
+                global_name_idx = global_names_dict[global_name]
                 mapping = mapping_registry.megatron_to_hf_lookup(global_name)
 
                 if not mapping:
@@ -801,7 +791,7 @@
 
                 local_module, local_weights = get_module_and_param_from_name(megatron_model, local_name, vp_stage)
 
-                yield WeightConversionTask(
+                plans[global_name_idx] = WeightConversionTask(
                     pp_rank=pp_rank,
                     vp_stage=vp_stage,
                     param_name=local_name,
@@ -809,6 +799,7 @@
                     param_weight=local_weights,
                     mapping=mapping,
                 )
+            return plans
 
     def _build_plan_megatron_to_hf(
         self,
