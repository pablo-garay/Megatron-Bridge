# Copyright (c) 2025, NVIDIA CORPORATION.  All rights reserved.
#
# Licensed under the Apache License, Version 2.0 (the "License");
# you may not use this file except in compliance with the License.
# You may obtain a copy of the License at
#
#     http://www.apache.org/licenses/LICENSE-2.0
#
# Unless required by applicable law or agreed to in writing, software
# distributed under the License is distributed on an "AS IS" BASIS,
# WITHOUT WARRANTIES OR CONDITIONS OF ANY KIND, either express or implied.
# See the License for the specific language governing permissions and
# limitations under the License.

# Import model providers for easy access
from megatron.bridge.models.conversion.auto_bridge import AutoBridge
from megatron.bridge.models.conversion.mapping_registry import MegatronMappingRegistry
from megatron.bridge.models.conversion.model_bridge import MegatronModelBridge
from megatron.bridge.models.conversion.param_mapping import (
    AutoMapping,
    ColumnParallelMapping,
    GatedMLPMapping,
    MegatronParamMapping,
    QKVMapping,
    ReplicatedMapping,
    RowParallelMapping,
)
from megatron.bridge.models.gpt_provider import GPTModelProvider
from megatron.bridge.models.hf_pretrained.causal_lm import PreTrainedCausalLM
from megatron.bridge.models.llama import (
    CodeLlamaModelProvider7B,
    CodeLlamaModelProvider13B,
    CodeLlamaModelProvider34B,
    CodeLlamaModelProvider70B,
    Llama2ModelProvider7B,
    Llama2ModelProvider13B,
    Llama2ModelProvider70B,
    Llama3ModelProvider,
    Llama3ModelProvider8B,
    Llama3ModelProvider70B,
    Llama4Experts16ModelProvider,
    Llama4Experts128ModelProvider,
    Llama4ModelProvider,
    Llama31ModelProvider,
    Llama31ModelProvider8B,
    Llama31ModelProvider70B,
    Llama31ModelProvider405B,
    Llama32ModelProvider1B,
    Llama32ModelProvider3B,
    LlamaModelProvider,
)
from megatron.bridge.models.qwen import (
    Qwen2ModelProvider,
    Qwen2ModelProvider1P5B,
    Qwen2ModelProvider7B,
    Qwen2ModelProvider72B,
    Qwen2ModelProvider500M,
    Qwen3ModelProvider,
    Qwen3ModelProvider1P7B,
<<<<<<< HEAD
    Qwen3ModelProvider7B,
    Qwen3ModelProvider14B,
    Qwen3ModelProvider28B,
    Qwen3ModelProvider110B,
    Qwen3MoEModelProvider,
    Qwen3MoEModelProvider235B,
=======
    Qwen3ModelProvider4B,
    Qwen3ModelProvider8B,
    Qwen3ModelProvider14B,
    Qwen3ModelProvider32B,
    Qwen3ModelProvider600M,
    Qwen3MoEModelProvider,
    Qwen3MoEModelProvider30B_A3B,
    Qwen3MoEModelProvider235B_A22B,
>>>>>>> 358679b8
    Qwen25ModelProvider1P5B,
    Qwen25ModelProvider3B,
    Qwen25ModelProvider7B,
    Qwen25ModelProvider14B,
    Qwen25ModelProvider32B,
    Qwen25ModelProvider72B,
    Qwen25ModelProvider500M,
)
from megatron.bridge.models.t5_provider import T5ModelProvider


__all__ = [
    "PreTrainedCausalLM",
    "AutoBridge",
    "MegatronMappingRegistry",
    "MegatronModelBridge",
    "ColumnParallelMapping",
    "GatedMLPMapping",
    "MegatronParamMapping",
    "QKVMapping",
    "ReplicatedMapping",
    "RowParallelMapping",
    "AutoMapping",
    "GPTModelProvider",
    "T5ModelProvider",
    "LlamaModelProvider",
    "Llama2ModelProvider7B",
    "Llama2ModelProvider13B",
    "Llama2ModelProvider70B",
    "Llama3ModelProvider",
    "Llama3ModelProvider8B",
    "Llama3ModelProvider70B",
    "Llama31ModelProvider",
    "Llama31ModelProvider8B",
    "Llama31ModelProvider70B",
    "Llama31ModelProvider405B",
    "Llama32ModelProvider1B",
    "Llama32ModelProvider3B",
    "CodeLlamaModelProvider7B",
    "CodeLlamaModelProvider13B",
    "CodeLlamaModelProvider34B",
    "CodeLlamaModelProvider70B",
    "Llama4ModelProvider",
    "Llama4Experts16ModelProvider",
    "Llama4Experts128ModelProvider",
    "Qwen2ModelProvider",
    "Qwen2ModelProvider500M",
    "Qwen2ModelProvider1P5B",
    "Qwen2ModelProvider7B",
    "Qwen2ModelProvider72B",
    "Qwen25ModelProvider500M",
    "Qwen25ModelProvider1P5B",
    "Qwen25ModelProvider3B",
    "Qwen25ModelProvider7B",
    "Qwen25ModelProvider14B",
    "Qwen25ModelProvider32B",
    "Qwen25ModelProvider72B",
    "Qwen3ModelProvider",
<<<<<<< HEAD
    "Qwen3ModelProvider1P7B",
    "Qwen3ModelProvider7B",
    "Qwen3ModelProvider14B",
    "Qwen3ModelProvider28B",
    "Qwen3ModelProvider110B",
    "Qwen3MoEModelProvider",
    "Qwen3MoEModelProvider235B",
=======
    "Qwen3ModelProvider600M",
    "Qwen3ModelProvider1P7B",
    "Qwen3ModelProvider4B",
    "Qwen3ModelProvider8B",
    "Qwen3ModelProvider14B",
    "Qwen3ModelProvider32B",
    "Qwen3MoEModelProvider",
    "Qwen3MoEModelProvider30B_A3B",
    "Qwen3MoEModelProvider235B_A22B",
>>>>>>> 358679b8
]<|MERGE_RESOLUTION|>--- conflicted
+++ resolved
@@ -26,7 +26,6 @@
     RowParallelMapping,
 )
 from megatron.bridge.models.gpt_provider import GPTModelProvider
-from megatron.bridge.models.hf_pretrained.causal_lm import PreTrainedCausalLM
 from megatron.bridge.models.llama import (
     CodeLlamaModelProvider7B,
     CodeLlamaModelProvider13B,
@@ -57,14 +56,6 @@
     Qwen2ModelProvider500M,
     Qwen3ModelProvider,
     Qwen3ModelProvider1P7B,
-<<<<<<< HEAD
-    Qwen3ModelProvider7B,
-    Qwen3ModelProvider14B,
-    Qwen3ModelProvider28B,
-    Qwen3ModelProvider110B,
-    Qwen3MoEModelProvider,
-    Qwen3MoEModelProvider235B,
-=======
     Qwen3ModelProvider4B,
     Qwen3ModelProvider8B,
     Qwen3ModelProvider14B,
@@ -73,7 +64,6 @@
     Qwen3MoEModelProvider,
     Qwen3MoEModelProvider30B_A3B,
     Qwen3MoEModelProvider235B_A22B,
->>>>>>> 358679b8
     Qwen25ModelProvider1P5B,
     Qwen25ModelProvider3B,
     Qwen25ModelProvider7B,
@@ -86,7 +76,6 @@
 
 
 __all__ = [
-    "PreTrainedCausalLM",
     "AutoBridge",
     "MegatronMappingRegistry",
     "MegatronModelBridge",
@@ -132,15 +121,6 @@
     "Qwen25ModelProvider32B",
     "Qwen25ModelProvider72B",
     "Qwen3ModelProvider",
-<<<<<<< HEAD
-    "Qwen3ModelProvider1P7B",
-    "Qwen3ModelProvider7B",
-    "Qwen3ModelProvider14B",
-    "Qwen3ModelProvider28B",
-    "Qwen3ModelProvider110B",
-    "Qwen3MoEModelProvider",
-    "Qwen3MoEModelProvider235B",
-=======
     "Qwen3ModelProvider600M",
     "Qwen3ModelProvider1P7B",
     "Qwen3ModelProvider4B",
@@ -150,5 +130,4 @@
     "Qwen3MoEModelProvider",
     "Qwen3MoEModelProvider30B_A3B",
     "Qwen3MoEModelProvider235B_A22B",
->>>>>>> 358679b8
 ]