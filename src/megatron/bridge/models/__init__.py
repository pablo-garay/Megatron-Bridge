--- conflicted
+++ resolved
@@ -48,6 +48,12 @@
     GemmaModelProvider2B,
     GemmaModelProvider7B,
 )
+from megatron.bridge.models.gpt_oss import (
+    GPTOSSProvider,
+    GPTOSSProvider20B,
+    GPTOSSProvider120B,
+    GPTOSSBridge,
+)
 from megatron.bridge.models.gpt_provider import GPTModelProvider
 from megatron.bridge.models.llama import (
     CodeLlamaModelProvider7B,
@@ -71,15 +77,6 @@
     Llama32ModelProvider3B,
     LlamaModelProvider,
 )
-<<<<<<< HEAD
-from megatron.bridge.models.gpt_oss import (
-    GPTOSSProvider,
-    GPTOSSProvider20B,
-    GPTOSSProvider120B,
-    GPTOSSBridge,
-)
-
-=======
 from megatron.bridge.models.mamba.mamba_provider import (
     MambaModelProvider,
     MambaModelProvider1P3B,
@@ -122,7 +119,6 @@
     NemotronNanoModelProvider9Bv2,
     NemotronNanoModelProvider12Bv2,
 )
->>>>>>> 76235469
 from megatron.bridge.models.qwen import (
     Qwen2ModelProvider,
     Qwen2ModelProvider1P5B,
@@ -176,6 +172,10 @@
     "Gemma2ModelProvider9B",
     "Gemma2ModelProvider27B",
     "GPTModelProvider",
+    "GPTOSSBridge",
+    "GPTOSSProvider",
+    "GPTOSSProvider20B",
+    "GPTOSSProvider120B",
     "T5ModelProvider",
     "LlamaModelProvider",
     "Llama2ModelProvider7B",
@@ -197,10 +197,6 @@
     "Llama4ModelProvider",
     "Llama4Experts16ModelProvider",
     "Llama4Experts128ModelProvider",
-    "GPTOSSBridge",
-    "GPTOSSProvider",
-    "GPTOSSProvider20B",
-    "GPTOSSProvider120B",
     "Qwen2ModelProvider",
     "Qwen2ModelProvider500M",
     "Qwen2ModelProvider1P5B",
