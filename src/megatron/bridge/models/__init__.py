# Copyright (c) 2025, NVIDIA CORPORATION.  All rights reserved.
#
# Licensed under the Apache License, Version 2.0 (the "License");
# you may not use this file except in compliance with the License.
# You may obtain a copy of the License at
#
#     http://www.apache.org/licenses/LICENSE-2.0
#
# Unless required by applicable law or agreed to in writing, software
# distributed under the License is distributed on an "AS IS" BASIS,
# WITHOUT WARRANTIES OR CONDITIONS OF ANY KIND, either express or implied.
# See the License for the specific language governing permissions and
# limitations under the License.

# Import model providers for easy access
from megatron.bridge.models.conversion.auto_bridge import AutoBridge
from megatron.bridge.models.conversion.mapping_registry import MegatronMappingRegistry
from megatron.bridge.models.conversion.model_bridge import MegatronModelBridge
from megatron.bridge.models.conversion.param_mapping import (
    AutoMapping,
    ColumnParallelMapping,
    GatedMLPMapping,
    MegatronParamMapping,
    QKVMapping,
    ReplicatedMapping,
    RowParallelMapping,
)
from megatron.bridge.models.gpt_provider import GPTModelProvider
from megatron.bridge.models.llama import (
    CodeLlamaModelProvider7B,
    CodeLlamaModelProvider13B,
    CodeLlamaModelProvider34B,
    CodeLlamaModelProvider70B,
    Llama2ModelProvider7B,
    Llama2ModelProvider13B,
    Llama2ModelProvider70B,
    Llama3ModelProvider,
    Llama3ModelProvider8B,
    Llama3ModelProvider70B,
    Llama4Experts16ModelProvider,
    Llama4Experts128ModelProvider,
    Llama4ModelProvider,
    Llama31ModelProvider,
    Llama31ModelProvider8B,
    Llama31ModelProvider70B,
    Llama31ModelProvider405B,
    Llama32ModelProvider1B,
    Llama32ModelProvider3B,
    LlamaModelProvider,
)
<<<<<<< HEAD
from megatron.bridge.models.gpt_oss import (
    GPTOSSProvider,
    GPTOSSProvider20B,
    GPTOSSProvider120B,
    GPTOSSBridge,
)

=======
from megatron.bridge.models.qwen import (
    Qwen2ModelProvider,
    Qwen2ModelProvider1P5B,
    Qwen2ModelProvider7B,
    Qwen2ModelProvider72B,
    Qwen2ModelProvider500M,
    Qwen3ModelProvider,
    Qwen3ModelProvider1P7B,
    Qwen3ModelProvider4B,
    Qwen3ModelProvider8B,
    Qwen3ModelProvider14B,
    Qwen3ModelProvider32B,
    Qwen3ModelProvider600M,
    Qwen3MoEModelProvider,
    Qwen3MoEModelProvider30B_A3B,
    Qwen3MoEModelProvider235B_A22B,
    Qwen25ModelProvider1P5B,
    Qwen25ModelProvider3B,
    Qwen25ModelProvider7B,
    Qwen25ModelProvider14B,
    Qwen25ModelProvider32B,
    Qwen25ModelProvider72B,
    Qwen25ModelProvider500M,
)
>>>>>>> 42841440
from megatron.bridge.models.t5_provider import T5ModelProvider


__all__ = [
    "AutoBridge",
    "MegatronMappingRegistry",
    "MegatronModelBridge",
    "ColumnParallelMapping",
    "GatedMLPMapping",
    "MegatronParamMapping",
    "QKVMapping",
    "ReplicatedMapping",
    "RowParallelMapping",
    "AutoMapping",
    "GPTModelProvider",
    "T5ModelProvider",
    "LlamaModelProvider",
    "Llama2ModelProvider7B",
    "Llama2ModelProvider13B",
    "Llama2ModelProvider70B",
    "Llama3ModelProvider",
    "Llama3ModelProvider8B",
    "Llama3ModelProvider70B",
    "Llama31ModelProvider",
    "Llama31ModelProvider8B",
    "Llama31ModelProvider70B",
    "Llama31ModelProvider405B",
    "Llama32ModelProvider1B",
    "Llama32ModelProvider3B",
    "CodeLlamaModelProvider7B",
    "CodeLlamaModelProvider13B",
    "CodeLlamaModelProvider34B",
    "CodeLlamaModelProvider70B",
    "Llama4ModelProvider",
    "Llama4Experts16ModelProvider",
    "Llama4Experts128ModelProvider",
<<<<<<< HEAD
    "GPTOSSBridge",
    "GPTOSSProvider",
    "GPTOSSProvider20B",
    "GPTOSSProvider120B",
=======
    "Qwen2ModelProvider",
    "Qwen2ModelProvider500M",
    "Qwen2ModelProvider1P5B",
    "Qwen2ModelProvider7B",
    "Qwen2ModelProvider72B",
    "Qwen25ModelProvider500M",
    "Qwen25ModelProvider1P5B",
    "Qwen25ModelProvider3B",
    "Qwen25ModelProvider7B",
    "Qwen25ModelProvider14B",
    "Qwen25ModelProvider32B",
    "Qwen25ModelProvider72B",
    "Qwen3ModelProvider",
    "Qwen3ModelProvider600M",
    "Qwen3ModelProvider1P7B",
    "Qwen3ModelProvider4B",
    "Qwen3ModelProvider8B",
    "Qwen3ModelProvider14B",
    "Qwen3ModelProvider32B",
    "Qwen3MoEModelProvider",
    "Qwen3MoEModelProvider30B_A3B",
    "Qwen3MoEModelProvider235B_A22B",
>>>>>>> 42841440
]<|MERGE_RESOLUTION|>--- conflicted
+++ resolved
@@ -48,7 +48,6 @@
     Llama32ModelProvider3B,
     LlamaModelProvider,
 )
-<<<<<<< HEAD
 from megatron.bridge.models.gpt_oss import (
     GPTOSSProvider,
     GPTOSSProvider20B,
@@ -56,7 +55,6 @@
     GPTOSSBridge,
 )
 
-=======
 from megatron.bridge.models.qwen import (
     Qwen2ModelProvider,
     Qwen2ModelProvider1P5B,
@@ -81,7 +79,6 @@
     Qwen25ModelProvider72B,
     Qwen25ModelProvider500M,
 )
->>>>>>> 42841440
 from megatron.bridge.models.t5_provider import T5ModelProvider
 
 
@@ -118,12 +115,10 @@
     "Llama4ModelProvider",
     "Llama4Experts16ModelProvider",
     "Llama4Experts128ModelProvider",
-<<<<<<< HEAD
     "GPTOSSBridge",
     "GPTOSSProvider",
     "GPTOSSProvider20B",
     "GPTOSSProvider120B",
-=======
     "Qwen2ModelProvider",
     "Qwen2ModelProvider500M",
     "Qwen2ModelProvider1P5B",
@@ -146,5 +141,4 @@
     "Qwen3MoEModelProvider",
     "Qwen3MoEModelProvider30B_A3B",
     "Qwen3MoEModelProvider235B_A22B",
->>>>>>> 42841440
 ]