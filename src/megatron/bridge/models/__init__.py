# Copyright (c) 2025, NVIDIA CORPORATION.  All rights reserved.
#
# Licensed under the Apache License, Version 2.0 (the "License");
# you may not use this file except in compliance with the License.
# You may obtain a copy of the License at
#
#     http://www.apache.org/licenses/LICENSE-2.0
#
# Unless required by applicable law or agreed to in writing, software
# distributed under the License is distributed on an "AS IS" BASIS,
# WITHOUT WARRANTIES OR CONDITIONS OF ANY KIND, either express or implied.
# See the License for the specific language governing permissions and
# limitations under the License.

# Import model providers for easy access
from megatron.bridge.models.conversion.auto_bridge import AutoBridge
from megatron.bridge.models.conversion.mapping_registry import MegatronMappingRegistry
from megatron.bridge.models.conversion.model_bridge import MegatronModelBridge
from megatron.bridge.models.conversion.param_mapping import (
    AutoMapping,
    ColumnParallelMapping,
    GatedMLPMapping,
    MegatronParamMapping,
    QKVMapping,
    ReplicatedMapping,
    RowParallelMapping,
)
from megatron.bridge.models.deepseek import (
    DeepSeekV2LiteProvider,
    DeepSeekV2Provider,
    DeepSeekV3Provider,
    MoonlightProvider,
)
from megatron.bridge.models.gpt_provider import GPTModelProvider
from megatron.bridge.models.llama import (
    CodeLlamaModelProvider7B,
    CodeLlamaModelProvider13B,
    CodeLlamaModelProvider34B,
    CodeLlamaModelProvider70B,
    Llama2ModelProvider7B,
    Llama2ModelProvider13B,
    Llama2ModelProvider70B,
    Llama3ModelProvider,
    Llama3ModelProvider8B,
    Llama3ModelProvider70B,
    Llama4Experts16ModelProvider,
    Llama4Experts128ModelProvider,
    Llama4ModelProvider,
    Llama31ModelProvider,
    Llama31ModelProvider8B,
    Llama31ModelProvider70B,
    Llama31ModelProvider405B,
    Llama32ModelProvider1B,
    Llama32ModelProvider3B,
    LlamaModelProvider,
)
<<<<<<< HEAD
from megatron.bridge.models.mamba.mamba_provider import (
    MambaProvider,
    MambaProvider1_3B,
    MambaProvider2_7B,
    MambaProvider130M,
    MambaProvider370M,
    MambaProvider780M,
    NVIDIAMambaHybridProvider8B,
    NVIDIAMambaProvider8B,
)
from megatron.bridge.models.mamba.nemotron_h_provider import (
    NemotronHModel4BProvider,
    NemotronHModel8BProvider,
    NemotronHModel47BProvider,
    NemotronHModel56BProvider,
    NemotronHModelProvider,
    NemotronNano9Bv2Provider,
    NemotronNano12Bv2Provider,
)
=======
from megatron.bridge.models.gpt_oss import (
    GPTOSSProvider,
    GPTOSSProvider20B,
    GPTOSSProvider120B,
    GPTOSSBridge,
)

>>>>>>> 2110075c
from megatron.bridge.models.qwen import (
    Qwen2ModelProvider,
    Qwen2ModelProvider1P5B,
    Qwen2ModelProvider7B,
    Qwen2ModelProvider72B,
    Qwen2ModelProvider500M,
    Qwen3ModelProvider,
    Qwen3ModelProvider1P7B,
    Qwen3ModelProvider4B,
    Qwen3ModelProvider8B,
    Qwen3ModelProvider14B,
    Qwen3ModelProvider32B,
    Qwen3ModelProvider600M,
    Qwen3MoEModelProvider,
    Qwen3MoEModelProvider30B_A3B,
    Qwen3MoEModelProvider235B_A22B,
    Qwen25ModelProvider1P5B,
    Qwen25ModelProvider3B,
    Qwen25ModelProvider7B,
    Qwen25ModelProvider14B,
    Qwen25ModelProvider32B,
    Qwen25ModelProvider72B,
    Qwen25ModelProvider500M,
)
from megatron.bridge.models.t5_provider import T5ModelProvider


__all__ = [
    "AutoBridge",
    "MegatronMappingRegistry",
    "MegatronModelBridge",
    "ColumnParallelMapping",
    "GatedMLPMapping",
    "MegatronParamMapping",
    "QKVMapping",
    "ReplicatedMapping",
    "RowParallelMapping",
    "AutoMapping",
    "GPTModelProvider",
    "T5ModelProvider",
    "LlamaModelProvider",
    "Llama2ModelProvider7B",
    "Llama2ModelProvider13B",
    "Llama2ModelProvider70B",
    "Llama3ModelProvider",
    "Llama3ModelProvider8B",
    "Llama3ModelProvider70B",
    "Llama31ModelProvider",
    "Llama31ModelProvider8B",
    "Llama31ModelProvider70B",
    "Llama31ModelProvider405B",
    "Llama32ModelProvider1B",
    "Llama32ModelProvider3B",
    "CodeLlamaModelProvider7B",
    "CodeLlamaModelProvider13B",
    "CodeLlamaModelProvider34B",
    "CodeLlamaModelProvider70B",
    "Llama4ModelProvider",
    "Llama4Experts16ModelProvider",
    "Llama4Experts128ModelProvider",
    "GPTOSSBridge",
    "GPTOSSProvider",
    "GPTOSSProvider20B",
    "GPTOSSProvider120B",
    "Qwen2ModelProvider",
    "Qwen2ModelProvider500M",
    "Qwen2ModelProvider1P5B",
    "Qwen2ModelProvider7B",
    "Qwen2ModelProvider72B",
    "Qwen25ModelProvider500M",
    "Qwen25ModelProvider1P5B",
    "Qwen25ModelProvider3B",
    "Qwen25ModelProvider7B",
    "Qwen25ModelProvider14B",
    "Qwen25ModelProvider32B",
    "Qwen25ModelProvider72B",
    "Qwen3ModelProvider",
    "Qwen3ModelProvider600M",
    "Qwen3ModelProvider1P7B",
    "Qwen3ModelProvider4B",
    "Qwen3ModelProvider8B",
    "Qwen3ModelProvider14B",
    "Qwen3ModelProvider32B",
    "Qwen3MoEModelProvider",
    "Qwen3MoEModelProvider30B_A3B",
    "Qwen3MoEModelProvider235B_A22B",
    "DeepSeekV2LiteProvider",
    "DeepSeekV2Provider",
    "DeepSeekV3Provider",
    "MoonlightProvider",
    "NemotronHModelProvider",
    "NemotronHModel4BProvider",
    "NemotronHModel8BProvider",
    "NemotronHModel47BProvider",
    "NemotronHModel56BProvider",
    "NemotronNano9Bv2Provider",
    "NemotronNano12Bv2Provider",
    "MambaProvider",
    "MambaProvider1_3B",
    "MambaProvider2_7B",
    "MambaProvider130M",
    "MambaProvider370M",
    "MambaProvider780M",
    "NVIDIAMambaHybridProvider8B",
    "NVIDIAMambaProvider8B",
]<|MERGE_RESOLUTION|>--- conflicted
+++ resolved
@@ -54,7 +54,12 @@
     Llama32ModelProvider3B,
     LlamaModelProvider,
 )
-<<<<<<< HEAD
+from megatron.bridge.models.gpt_oss import (
+    GPTOSSProvider,
+    GPTOSSProvider20B,
+    GPTOSSProvider120B,
+    GPTOSSBridge,
+)
 from megatron.bridge.models.mamba.mamba_provider import (
     MambaProvider,
     MambaProvider1_3B,
@@ -74,15 +79,6 @@
     NemotronNano9Bv2Provider,
     NemotronNano12Bv2Provider,
 )
-=======
-from megatron.bridge.models.gpt_oss import (
-    GPTOSSProvider,
-    GPTOSSProvider20B,
-    GPTOSSProvider120B,
-    GPTOSSBridge,
-)
-
->>>>>>> 2110075c
 from megatron.bridge.models.qwen import (
     Qwen2ModelProvider,
     Qwen2ModelProvider1P5B,
