--- conflicted
+++ resolved
@@ -34,10 +34,7 @@
     tmp_path: Path,
     tensor_parallelism: Optional[int] = None,
     pipeline_parallelism: Optional[int] = None,
-<<<<<<< HEAD
-=======
     expert_parallelism: Optional[int] = None,
->>>>>>> cd310d77
     model_overrides: Optional[dict] = None,
 ):
     """
@@ -95,7 +92,6 @@
         config.dataset.split = [train_split, valid_split, test_split]
 
         if tensor_parallelism is not None:
-<<<<<<< HEAD
             if hasattr(config.model, "tensor_model_parallel_size"):
                 config.model.tensor_model_parallel_size = tensor_parallelism
             else:
@@ -105,23 +101,16 @@
                 config.model.pipeline_model_parallel_size = pipeline_parallelism
             else:
                 setattr(config.model, "pipeline_parallelism", pipeline_parallelism)
-
-        # Apply any model-level overrides (e.g., shrink layer/expert counts for CI)
-        if model_overrides:
-            for key, value in model_overrides.items():
-                setattr(config.model, key, value)
-=======
-            config.model.tensor_model_parallel_size = tensor_parallelism
-        if pipeline_parallelism is not None:
-            config.model.pipeline_model_parallel_size = pipeline_parallelism
         if expert_parallelism is not None:
-            config.model.expert_model_parallel_size = expert_parallelism
+            if hasattr(config.model, "expert_model_parallel_size"):
+                config.model.expert_model_parallel_size = expert_parallelism
+            else:
+                setattr(config.model, "expert_parallelism", expert_parallelism)
 
         # Apply any model-specific overrides provided by the caller
         if model_overrides:
             for attribute_name, attribute_value in model_overrides.items():
                 setattr(config.model, attribute_name, attribute_value)
->>>>>>> cd310d77
 
         pretrain(config, forward_step)
 
